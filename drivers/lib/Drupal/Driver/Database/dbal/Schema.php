<?php

namespace Drupal\Driver\Database\dbal;

use Drupal\Core\Database\SchemaObjectExistsException;
use Drupal\Core\Database\SchemaObjectDoesNotExistException;
use Drupal\Core\Database\Schema as DatabaseSchema;
use Drupal\Component\Utility\Unicode;

use Doctrine\DBAL\DBALException;
use Doctrine\DBAL\Schema\Schema as DbalSchema;
use Doctrine\DBAL\Schema\SchemaException as DbalSchemaException;
use Doctrine\DBAL\Types\Type as DbalType;

// @todo DBAL 2.6.0:
// Added support for column inline comments in SQLite, check status (the declaration of support + the fact that on add/change field it does not work)

/**
 * DruDbal implementation of \Drupal\Core\Database\Schema.
 *
 * Note: there should not be db platform specific code here. Any tasks that
 * cannot be managed by Doctrine DBAL should be added to extension specific
 * code in Drupal\Driver\Database\dbal\DbalExtension\[dbal_driver_name]
 * classes and execution handed over to there.
 */
class Schema extends DatabaseSchema {

  /**
   * DBAL schema manager.
   *
   * @var \Doctrine\DBAL\Schema\AbstractSchemaManager
   */
  protected $dbalSchemaManager;

  /**
   * DBAL platform.
   *
   * @var \Doctrine\DBAL\Platforms\AbstractPlatform
   */
  protected $dbalPlatform;

  /**
   * Current DBAL schema.
   *
   * @var \Doctrine\DBAL\Schema\Schema
   */
  protected $dbalCurrentSchema;

  /**
   * The Dbal extension for the DBAL driver.
   *
   * @var \Drupal\Driver\Database\dbal\DbalExtension\DbalExtensionInterface
   */
  protected $dbalExtension;

  /**
   * Constructs a Schema object.
   *
   * @var \Drupal\Driver\Database\dbal\Connection
   *   The DBAL driver Drupal database connection.
   */
  public function __construct(Connection $connection) {
    parent::__construct($connection);
    $this->dbalExtension = $this->connection->getDbalExtension();
    $this->dbalSchemaManager = $this->connection->getDbalConnection()->getSchemaManager();
    $this->dbalPlatform = $this->connection->getDbalConnection()->getDatabasePlatform();
    $this->dbalExtension->alterDefaultSchema($this->defaultSchema);
  }

  /**
   * Returns a fully prefixed table name from Drupal's {table} syntax.
   *
   * @param string $drupal_table
   *   The table name in Drupal's syntax.
   *
   * @return string
   *   The fully prefixed table name to be used in the DBMS.
   */
  protected function tableName($drupal_table) {
    return $this->connection->getPrefixedTableName($drupal_table);
  }

  /**
   * {@inheritdoc}
   */
  public function createTable($name, $table) {
    if ($this->tableExists($name)) {
      throw new SchemaObjectExistsException(t('Table @name already exists.', ['@name' => $name]));
    }

    // Create table via DBAL.
    $current_schema = $this->dbalSchema();
    $to_schema = clone $current_schema;
    $new_table = $to_schema->createTable($this->tableName($name));

    // Add table comment.
    if (!empty($table['description'])) {
      $comment = $this->connection->prefixTables($table['description']);
      $this->dbalExtension->alterSetTableComment($comment, $name, $to_schema, $table);
      $new_table->addOption('comment', $this->prepareComment($comment));
    }

    // Let DBAL extension alter the table options if required.
    $this->dbalExtension->alterCreateTableOptions($new_table, $to_schema, $table, $name);

    // Add columns.
    foreach ($table['fields'] as $field_name => $field) {
      $dbal_type = $this->getDbalColumnType($field);
      $new_table->addColumn($this->dbalExtension->getDbFieldName($field_name), $dbal_type, $this->getDbalColumnOptions('createTable', $field_name, $dbal_type, $field));
    }

    // Add primary key.
    if (!empty($table['primary key'])) {
      // @todo in MySql, this could still be a list of columns with length.
      // However we have to add here instead of separate calls to
      // ::addPrimaryKey to avoid failure when creating a table with an
      // autoincrement column.
      $new_table->setPrimaryKey($this->dbalGetFieldList($table['primary key']));
    }

    // Execute the table creation.
    $this->dbalExecuteSchemaChange($to_schema);

    // Add unique keys.
    if (!empty($table['unique keys'])) {
      foreach ($table['unique keys'] as $key => $fields) {
        $this->addUniqueKey($name, $key, $fields);
      }
    }

    // Add indexes.
    if (!empty($table['indexes'])) {
      foreach ($table['indexes'] as $index => $fields) {
        $this->addIndex($name, $index, $fields, $table);
      }
    }
  }

  /**
   * Gets DBAL column type, given Drupal's field specs.
   *
   * @param array $field
   *   A field description array, as specified in the schema documentation.
   *
   * @return string
   *   The string identifier of the DBAL column type.
   */
  public function getDbalColumnType(array $field) {
    $dbal_type = NULL;

    // Delegate to DBAL extension.
    if ($this->dbalExtension->delegateGetDbalColumnType($dbal_type, $field)) {
      return $dbal_type;
    }

    // DBAL extension did not pick up, proceed with DBAL.
    if (!isset($field['size'])) {
      $field['size'] = 'normal';
    }
    $map = $this->getFieldTypeMap();

    $key = $field['type'] . ':' . $field['size'];
    if (!isset($map[$key])) {
      throw new \InvalidArgumentException("There is no DBAL mapping for column type $key");
    }

    return $map[$key];
  }

  /**
   * Gets DBAL column options, given Drupal's field specs.
   *
   * @param string $context
   *   The context from where the method is called. Can be 'createTable',
   *   'addField', 'changeField'.
   * @param string $field_name
   *   The column name.
   * @param string $dbal_type
   *   The string identifier of the DBAL column type.
   * @param array $field
   *   A field description array, as specified in the schema documentation.
   *
   * @return array
   *   An array of DBAL column options, including the SQL column definition
   *   specification in the 'columnDefinition' option.
   */
  public function getDbalColumnOptions($context, $field_name, $dbal_type, array $field) {
    $options = [];

    $options['type'] = DbalType::getType($dbal_type);

    if (isset($field['length'])) {
      $options['length'] = $field['length'];
    }

    if (isset($field['precision']) && isset($field['scale'])) {
      $options['precision'] = $field['precision'];
      $options['scale'] = $field['scale'];
    }

    if (!empty($field['unsigned'])) {
      $options['unsigned'] = $field['unsigned'];
    }

    if (!empty($field['not null'])) {
      $options['notnull'] = (bool) $field['not null'];
    }
    else {
      $options['notnull'] = FALSE;
    }

    // $field['default'] can be NULL, so we explicitly check for the key here.
    if (array_key_exists('default', $field)) {
      if (is_null($field['default'])) {
        if ((isset($field['not null']) && (bool) $field['not null'] === FALSE) || !isset($field['not null'])) {
          $options['notnull'] = FALSE;
        }
      }
      else {
        $options['default'] = $this->dbalExtension->getStringForDefault($field['default']);
      }
    }

    if (isset($field['type']) && $field['type'] == 'serial') {
      $options['autoincrement'] = TRUE;
      $options['notnull'] = TRUE;
    }

    if (!empty($field['description'])) {
      $comment = $this->connection->prefixTables($field['description']);
      $this->dbalExtension->alterSetColumnComment($comment, $dbal_type, $field, $field_name);
      $options['comment'] = $this->prepareComment($comment);
    }

    // Let DBAL extension alter the column options if required.
    $this->dbalExtension->alterDbalColumnOptions($context, $options, $dbal_type, $field, $field_name);

    // Get the column definition from DBAL, and trim the field name.
    $dbal_column_definition = substr($this->dbalPlatform->getColumnDeclarationSQL($field_name, $options), strlen($field_name) + 1);

    // Let DBAL extension alter the column definition if required.
    $this->dbalExtension->alterDbalColumnDefinition($context, $dbal_column_definition, $options, $dbal_type, $field, $field_name);

    // Add the SQL column definiton as the 'columnDefinition' option.
    $options['columnDefinition'] = $dbal_column_definition;

    return $options;
  }

  /**
   * {@inheritdoc}
   */
  public function getFieldTypeMap() {
    // Put :normal last so it gets preserved by array_flip. This makes
    // it much easier for modules (such as schema.module) to map
    // database types back into schema types.
    // $map does not use drupal_static as its value never changes.
    static $map = [
      'varchar_ascii:normal' => 'string',

      'varchar:normal'  => 'string',
      'char:normal'     => 'string',

      'text:tiny'       => 'text',
      'text:small'      => 'text',
      'text:medium'     => 'text',
      'text:big'        => 'text',
      'text:normal'     => 'text',

      'serial:tiny'     => 'smallint',
      'serial:small'    => 'smallint',
      'serial:medium'   => 'integer',
      'serial:big'      => 'bigint',
      'serial:normal'   => 'integer',

      'int:tiny'        => 'smallint',
      'int:small'       => 'smallint',
      'int:medium'      => 'integer',
      'int:big'         => 'bigint',
      'int:normal'      => 'integer',

      'float:tiny'      => 'float',
      'float:small'     => 'float',
      'float:medium'    => 'float',
      'float:big'       => 'float',
      'float:normal'    => 'float',

      'numeric:normal'  => 'decimal',

      'blob:big'        => 'blob',
      'blob:normal'     => 'blob',
    ];
    return $map;
  }

  /**
   * {@inheritdoc}
   */
  public function renameTable($table, $new_name) {
    if (!$this->tableExists($table)) {
      throw new SchemaObjectDoesNotExistException(t("Cannot rename @table to @table_new: table @table doesn't exist.", ['@table' => $table, '@table_new' => $new_name]));
    }
    if ($this->tableExists($new_name)) {
      throw new SchemaObjectExistsException(t("Cannot rename @table to @table_new: table @table_new already exists.", ['@table' => $table, '@table_new' => $new_name]));
    }

    // DBAL Schema will drop the old table and create a new one, so we go for
    // using the manager instead, that allows in-place renaming.
    // @see https://github.com/doctrine/migrations/issues/17
    if ($this->dbalExtension->getDebugging()) {
      error_log('renameTable ' . $this->tableName($table) . ' to ' . $this->tableName($new_name));
    }
    $dbal_schema = $this->dbalSchema();
    $this->dbalSchemaManager->renameTable($this->tableName($table), $this->tableName($new_name));
    $this->dbalExtension->postRenameTable($dbal_schema, $table, $new_name);
    $this->dbalSchemaForceReload();
  }

  /**
   * {@inheritdoc}
   */
  public function dropTable($table) {
    if (!$this->tableExists($table)) {
      return FALSE;
    }

    // We use the manager directly here, in some tests a table is added to a
    // different connection and its DBAL schema will be a different object, so
    // on drop it fails to find it.
    // @todo open a Drupal issue to fix SchemaTest::findTables?
    // @todo this will affect possibility to drop FKs in an orderly way, so
    // we would need to revise at later stage if we want the driver to support
    // a broader set of capabilities.
    $table_full_name = $this->tableName($table);
    $current_schema = $this->dbalSchema();
    $this->dbalSchemaManager->dropTable($table_full_name);
    try {
      $current_schema->dropTable($table_full_name);
    }
    catch (DbalSchemaException $e) {
      if ($e->getCode() === DbalSchemaException::TABLE_DOESNT_EXIST) {
        // If the table is not in the DBAL schema, then we are good anyway.
        return TRUE;
      }
      else {
        throw $e;
      }
    }
    return TRUE;
  }

  /**
   * {@inheritdoc}
   */
  public function addField($table, $field, $spec, $keys_new = []) {
    if (!$this->tableExists($table)) {
      throw new SchemaObjectDoesNotExistException(t("Cannot add field @table.@field: table doesn't exist.", ['@field' => $field, '@table' => $table]));
    }
    if ($this->fieldExists($table, $field)) {
      throw new SchemaObjectExistsException(t("Cannot add field @table.@field: field already exists.", ['@field' => $field, '@table' => $table]));
    }

    $fixnull = FALSE;
    if (!empty($spec['not null']) && !isset($spec['default'])) {
      $fixnull = TRUE;
      $spec['not null'] = FALSE;
    }

    $current_schema = $this->dbalSchema();
    $to_schema = clone $current_schema;
    $dbal_table = $to_schema->getTable($this->tableName($table));

    // Drop primary key if it is due to be changed.
    if (!empty($keys_new['primary key']) && $dbal_table->hasPrimaryKey()) {
      $dbal_table->dropPrimaryKey();
      $this->dbalExecuteSchemaChange($to_schema);
      $current_schema = $this->dbalSchema();
      $to_schema = clone $current_schema;
      $dbal_table = $to_schema->getTable($this->tableName($table));
    }

    // Delegate to DBAL extension.
    $primary_key_processed_by_extension = FALSE;
    $dbal_type = $this->getDbalColumnType($spec);
    $dbal_column_options = $this->getDbalColumnOptions('addField', $field, $dbal_type, $spec);
    if ($this->dbalExtension->delegateAddField($primary_key_processed_by_extension, $this->dbalSchema(), $table, $field, $spec, $keys_new, $dbal_column_options)) {
      $this->dbalSchemaForceReload();
    }
    else {
      // DBAL extension did not pick up, proceed with DBAL.
      $dbal_table->addColumn($this->dbalExtension->getDbFieldName($field), $dbal_type, $dbal_column_options);
      // Manage change to primary key.
      if (!empty($keys_new['primary key'])) {
        // @todo in MySql, this could still be a list of columns with length.
        // However we have to add here instead of separate calls to
        // ::addPrimaryKey to avoid failure when creating a table with an
        // autoincrement column.
        $dbal_table->setPrimaryKey($this->dbalGetFieldList($keys_new['primary key']));
      }
      $this->dbalExecuteSchemaChange($to_schema);
    }

    // Add unique keys.
    if (!empty($keys_new['unique keys'])) {
      foreach ($keys_new['unique keys'] as $key => $fields) {
        $this->addUniqueKey($table, $key, $fields);
      }
    }

    // Add indexes.
    if (!empty($keys_new['indexes'])) {
      foreach ($keys_new['indexes'] as $index => $fields) {
        $this->addIndex($table, $index, $fields, $keys_new);
      }
    }

    if (isset($spec['initial'])) {
      $this->connection->update($table)
        ->fields([$field => $spec['initial']])
        ->execute();
    }
    if (isset($spec['initial_from_field'])) {
      $this->connection->update($table)
        ->expression($field, $spec['initial_from_field'])
        ->execute();
    }
    if ($fixnull) {
      $spec['not null'] = TRUE;
      $this->changeField($table, $field, $field, $spec);
    }
  }

  /**
   * {@inheritdoc}
   */
  public function dropField($table, $field) {
    if (!$this->fieldExists($table, $field)) {
      return FALSE;
    }

    // Delegate to DBAL extension.
    if ($this->dbalExtension->delegateDropField($this->dbalSchema(), $table, $field)) {
      $this->dbalSchemaForceReload();
      return;
    }

    // DBAL extension did not pick up, proceed with DBAL.
    $current_schema = $this->dbalSchema();
    $to_schema = clone $current_schema;
    $to_schema->getTable($this->tableName($table))->dropColumn($this->dbalExtension->getDbFieldName($field));
    $this->dbalExecuteSchemaChange($to_schema);
    return TRUE;
  }

  /**
   * {@inheritdoc}
   */
  public function fieldSetDefault($table, $field, $default) {
    if (!$this->fieldExists($table, $field)) {
      throw new SchemaObjectDoesNotExistException(t("Cannot set default value of field @table.@field: field doesn't exist.", ['@table' => $table, '@field' => $field]));
    }

    // Delegate to DBAL extension.
    if ($this->dbalExtension->delegateFieldSetDefault($this->dbalSchema(), $table, $field, $this->escapeDefaultValue($default))) {
      $this->dbalSchemaForceReload();
      return;
    }

    // DBAL extension did not pick up, proceed with DBAL.
    $current_schema = $this->dbalSchema();
    $to_schema = clone $current_schema;
    // @todo this may not work - need to see if ::escapeDefaultValue
    // provides a sensible output.
    $to_schema->getTable($this->tableName($table))->getColumn($this->dbalExtension->getDbFieldName($field))->setDefault($this->escapeDefaultValue($default));
    $this->dbalExecuteSchemaChange($to_schema);
  }

  /**
   * {@inheritdoc}
   */
  public function fieldSetNoDefault($table, $field) {
    if (!$this->fieldExists($table, $field)) {
      throw new SchemaObjectDoesNotExistException(t("Cannot remove default value of field @table.@field: field doesn't exist.", ['@table' => $table, '@field' => $field]));
    }

    // Delegate to DBAL extension.
    if ($this->dbalExtension->delegateFieldSetNoDefault($this->dbalSchema(), $table, $field)) {
      $this->dbalSchemaForceReload();
      return;
    }

    // DBAL extension did not pick up, proceed with DBAL.
    $current_schema = $this->dbalSchema();
    $to_schema = clone $current_schema;
    // @todo this may not work - we need to 'DROP' the default, not set it
    // to null.
    $to_schema->getTable($this->tableName($table))->getColumn($this->dbalExtension->getDbFieldName($field))->setDefault(NULL);
    $this->dbalExecuteSchemaChange($to_schema);
  }

  /**
   * {@inheritdoc}
   */
  public function indexExists($table, $name) {
    if (!$this->tableExists($table)) {
      return FALSE;
    }
    $table_full_name = $this->tableName($table);

    // Delegate to DBAL extension.
    $result = FALSE;
    if ($this->dbalExtension->delegateIndexExists($result, $this->dbalSchema(), $table_full_name, $table, $name)) {
      return $result;
    }

    // DBAL extension did not pick up, proceed with DBAL.
    $index_full_name = $this->dbalExtension->getDbIndexName('indexExists', $this->dbalSchema(), $table, $name, $this->getPrefixInfo($table));
    return in_array($index_full_name, array_keys($this->dbalSchemaManager->listTableIndexes($table_full_name)));
    // @todo it would be preferred to do
    // return $this->dbalSchema()->getTable($this->tableName($table))->hasIndex($index_full_name);
    // but this fails on Drupal\KernelTests\Core\Entity\EntityDefinitionUpdateTest::testBaseFieldCreateUpdateDeleteWithoutData
  }

  /**
   * {@inheritdoc}
   */
  public function addPrimaryKey($table, $fields) {
    if (!$this->tableExists($table)) {
      throw new SchemaObjectDoesNotExistException(t("Cannot add primary key to table @table: table doesn't exist.", ['@table' => $table]));
    }
    $table_full_name = $this->tableName($table);
    if ($this->dbalSchema()->getTable($table_full_name)->hasPrimaryKey()) {
      throw new SchemaObjectExistsException(t("Cannot add primary key to table @table: primary key already exists.", ['@table' => $table]));
    }

    // Delegate to DBAL extension.
    if ($this->dbalExtension->delegateAddPrimaryKey($this->dbalSchema(), $table_full_name, $table, $fields)) {
      return;
    }

    // DBAL extension did not pick up, proceed with DBAL.
    $current_schema = $this->dbalSchema();
    $to_schema = clone $current_schema;
    $to_schema->getTable($table_full_name)->setPrimaryKey($this->dbalGetFieldList($fields));
    $this->dbalExecuteSchemaChange($to_schema);
  }

  /**
   * {@inheritdoc}
   */
  public function dropPrimaryKey($table) {
    if (!$this->tableExists($table)) {
      return FALSE;
    }
    $table_full_name = $this->tableName($table);
    if (!$this->dbalSchema()->getTable($table_full_name)->hasPrimaryKey()) {
      return FALSE;
    }
    $current_schema = $this->dbalSchema();
    $to_schema = clone $current_schema;
    $to_schema->getTable($table_full_name)->dropPrimaryKey();
    $this->dbalExecuteSchemaChange($to_schema);
    return TRUE;
  }

  /**
   * {@inheritdoc}
   */
  public function getPrimaryKeyColumns($table) {
    if (!$this->tableExists($table)) {
      return FALSE;
    }
    try {
      return $this->dbalSchema()->getTable($this->tableName($table))->getPrimaryKeyColumns();
    }
    catch (DBALException $e) {
      return FALSE;
    }
  }

  /**
   * {@inheritdoc}
   */
  public function addUniqueKey($table, $name, $fields) {
    if (!$this->tableExists($table)) {
      throw new SchemaObjectDoesNotExistException(t("Cannot add unique key @name to table @table: table doesn't exist.", ['@table' => $table, '@name' => $name]));
    }
    if ($this->indexExists($table, $name)) {
      throw new SchemaObjectExistsException(t("Cannot add unique key @name to table @table: unique key already exists.", ['@table' => $table, '@name' => $name]));
    }

    $table_full_name = $this->tableName($table);
    $index_full_name = $this->dbalExtension->getDbIndexName('addUniqueKey', $this->dbalSchema(), $table, $name, $this->getPrefixInfo($table));

    // Delegate to DBAL extension.
    if ($this->dbalExtension->delegateAddUniqueKey($this->dbalSchema(), $table_full_name, $index_full_name, $table, $name, $fields)) {
      return;
    }

    // DBAL extension did not pick up, proceed with DBAL.
    $current_schema = $this->dbalSchema();
    $to_schema = clone $current_schema;
    $to_schema->getTable($table_full_name)->addUniqueIndex($this->dbalGetFieldList($fields), $index_full_name);
    $this->dbalExecuteSchemaChange($to_schema);
  }

  /**
   * {@inheritdoc}
   */
  public function dropUniqueKey($table, $name) {
    return $this->dropIndex($table, $name);
  }

  /**
   * {@inheritdoc}
   */
  public function addIndex($table, $name, $fields, array $spec) {
    if (!$this->tableExists($table)) {
      throw new SchemaObjectDoesNotExistException(t("Cannot add index @name to table @table: table doesn't exist.", ['@table' => $table, '@name' => $name]));
    }
    if ($this->indexExists($table, $name)) {
      throw new SchemaObjectExistsException(t("Cannot add index @name to table @table: index already exists.", ['@table' => $table, '@name' => $name]));
    }

    $table_full_name = $this->tableName($table);
    $index_full_name = $this->dbalExtension->getDbIndexName('addIndex', $this->dbalSchema(), $table, $name, $this->getPrefixInfo($table));

    // Delegate to DBAL extension.
    if ($this->dbalExtension->delegateAddIndex($this->dbalSchema(), $table_full_name, $index_full_name, $table, $name, $fields, $spec)) {
      return;
    }

    // DBAL extension did not pick up, proceed with DBAL.
    $current_schema = $this->dbalSchema();
    $to_schema = clone $current_schema;
    $to_schema->getTable($table_full_name)->addIndex($this->dbalGetFieldList($fields), $index_full_name);
    $this->dbalExecuteSchemaChange($to_schema);
  }

  /**
   * {@inheritdoc}
   */
  public function dropIndex($table, $name) {
    if (!$this->indexExists($table, $name)) {
      return FALSE;
    }

    $table_full_name = $this->tableName($table);
    $index_full_name = $this->dbalExtension->getDbIndexName('dropIndex', $this->dbalSchema(), $table, $name, $this->getPrefixInfo($table));

    // Delegate to DBAL extension.
    if ($this->dbalExtension->delegateDropIndex($this->dbalSchema(), $table_full_name, $index_full_name, $table, $name)) {
      return TRUE;
    }

    // DBAL extension did not pick up, proceed with DBAL.
    $current_schema = $this->dbalSchema();
    $to_schema = clone $current_schema;
    $to_schema->getTable($table_full_name)->dropIndex($index_full_name);
    $this->dbalExecuteSchemaChange($to_schema);
    return TRUE;
  }

  /**
   * {@inheritdoc}
   */
  public function changeField($table, $field, $field_new, $spec, $keys_new = []) {
    if (!$this->fieldExists($table, $field)) {
      throw new SchemaObjectDoesNotExistException(t("Cannot change the definition of field @table.@name: field doesn't exist.", [
        '@table' => $table,
        '@name' => $field,
      ]));
    }
    if (($field != $field_new) && $this->fieldExists($table, $field_new)) {
      throw new SchemaObjectExistsException(t("Cannot rename field @table.@name to @name_new: target field already exists.", [
        '@table' => $table,
        '@name' => $field,
        '@name_new' => $field_new,
      ]));
    }

    $dbal_type = $this->getDbalColumnType($spec);
    $dbal_column_options = $this->getDbalColumnOptions('changeField', $field_new, $dbal_type, $spec);
    // DBAL is limited here, if we pass only 'columnDefinition' to
    // ::changeColumn the schema diff will not capture any change. We need to
    // fallback to platform specific syntax.
    // @see https://github.com/doctrine/dbal/issues/1033
    $primary_key_processed_by_extension = FALSE;
    if (!$this->dbalExtension->delegateChangeField($primary_key_processed_by_extension, $this->dbalSchema(), $table, $field, $field_new, $spec, $keys_new, $dbal_column_options)) {
      return;
    }
    // We need to reload the schema at next get.
    $this->dbalSchemaForceReload();  // @todo can we just replace the column object in the dbal schema??

    // New primary key.
    if (!empty($keys_new['primary key']) && !$primary_key_processed_by_extension) {
      // Drop the existing one before altering the table.
      $this->dropPrimaryKey($table);
      $this->addPrimaryKey($table, $keys_new['primary key']);
    }

    // Add unique keys.
    if (!empty($keys_new['unique keys'])) {
      foreach ($keys_new['unique keys'] as $key => $fields) {
        $this->addUniqueKey($table, $key, $fields);
      }
    }

    // Add indexes.
    if (!empty($keys_new['indexes'])) {
      foreach ($keys_new['indexes'] as $index => $fields) {
        $this->addIndex($table, $index, $fields, $keys_new);
      }
    }
  }

  /**
   * {@inheritdoc}
   */
  public function prepareComment($comment, $length = NULL) {
    // Truncate comment to maximum comment length.
    if (isset($length)) {
      // Add table prefixes before truncating.
      $comment = Unicode::truncate($comment, $length, TRUE, TRUE);
    }
    // Remove semicolons to avoid triggering multi-statement check.
    $comment = strtr($comment, [';' => '.']);
    return $comment;
  }

  /**
   * Retrieves a table or column comment.
   *
   * @param string $table
   *   The name of the table.
   * @param string $column
   *   (Optional) The name of the column.
   *
   * @return string|null
   *   The comment string or NULL if the comment is not supported.
   *
   * @todo remove once https://www.drupal.org/node/2879677 (Decouple getting
   *   table vs column comments in Schema) is in.
   */
  public function getComment($table, $column = NULL) {
    if ($column === NULL) {
      try {
        return $this->getTableComment($table);
      }
      catch (\RuntimeException $e) {
        return NULL;
      }
    }
    else {
      try {
        return $this->getColumnComment($table, $column);
      }
      catch (\RuntimeException$e) {
        return NULL;
      }
    }
  }

  /**
   * Retrieves a table comment.
   *
   * By default this is not supported. Drivers implementations should override
   * this method if returning comments is supported.
   *
   * @param string $table
   *   The name of the table.
   *
   * @return string|null
   *   The comment string.
   *
   * @throws \RuntimeExceptions
   *   When table comments are not supported.
   *
   * @todo remove docblock once https://www.drupal.org/node/2879677
   *   (Decouple getting table vs column comments in Schema) is in.
   */
  public function getTableComment($table) {
    return $this->dbalExtension->delegateGetTableComment($this->dbalSchema(), $table);
  }

  /**
   * Retrieves a column comment.
   *
   * By default this is not supported. Drivers implementations should override
   * this method if returning comments is supported.
   *
   * @param string $table
   *   The name of the table.
   * @param string $column
   *   The name of the column.
   *
   * @return string|null
   *   The comment string.
   *
   * @throws \RuntimeExceptions
   *   When table comments are not supported.
   *
   * @todo remove docblock once https://www.drupal.org/node/2879677
   *   (Decouple getting table vs column comments in Schema) is in.
   */
  public function getColumnComment($table, $column) {
    return $this->dbalExtension->delegateGetColumnComment($this->dbalSchema(), $table, $column);
  }

  /**
   * {@inheritdoc}
   */
  public function tableExists($table) {
    $result = NULL;
    if ($this->dbalExtension->delegateTableExists($result, $table)) {
      return $result;
    }

    // DBAL extension did not pick up, proceed with DBAL.
    return $this->dbalSchemaManager->tablesExist([$this->tableName($table)]);
  }

  /**
   * {@inheritdoc}
   */
  public function fieldExists($table, $column) {
    $result = NULL;
    if ($this->dbalExtension->delegateFieldExists($result, $table, $column)) {
      return $result;
    }

    // DBAL extension did not pick up, proceed with DBAL.
    if (!$this->tableExists($table)) {
      return FALSE;
    }
    return in_array($this->dbalExtension->getDbFieldName($column), array_keys($this->dbalSchemaManager->listTableColumns($this->tableName($table))));
  }

  /**
   * Builds and returns the DBAL schema of the database.
   *
   * @return \Doctrine\DBAL\Schema\Schema
   *   The DBAL schema of the database.
   */
  protected function dbalSchema() {
    if ($this->dbalCurrentSchema === NULL) {
      $this->dbalSetCurrentSchema($this->dbalSchemaManager->createSchema());
    }
    return $this->dbalCurrentSchema;
  }

  /**
   * Sets the DBAL schema of the database.
   *
   * @param \Doctrine\DBAL\Schema\Schema $dbal_schema
   *   The DBAL schema of the database.
   *
   * @return $this
   */
  protected function dbalSetCurrentSchema(DbalSchema $dbal_schema = NULL) {
    $this->dbalCurrentSchema = $dbal_schema;
    return $this;
  }

  /**
   * Forces a reload of the DBAL schema.
   *
   * @return $this
   */
  public function dbalSchemaForceReload() {
    return $this->dbalSetCurrentSchema(NULL);
  }

  /**
   * Executes the DDL statements required to change the schema.
   *
   * @param \Doctrine\DBAL\Schema\Schema $to_schema
   *   The destination DBAL schema.
   *
   * @return bool
   *   TRUE if no exceptions were raised.
   */
  protected function dbalExecuteSchemaChange(DbalSchema $to_schema) {
    foreach ($this->dbalSchema()->getMigrateToSql($to_schema, $this->dbalPlatform) as $sql) {
<<<<<<< HEAD
if ($this->dbalExtension->getDebugging()) error_log($sql);
=======
      if ($this->dbalExtension->getDebugging()) {
        error_log($sql);
      }
>>>>>>> fe9ae0c1
      $this->connection->getDbalConnection()->exec($sql);
    }
    $this->dbalSetCurrentSchema($to_schema);
    return TRUE;
  }

  /**
   * Gets the list of columns from Drupal field specs.
   *
   * Normalizes fields with length to field name only.
   *
   * @param array[] $fields
   *   An array of field description arrays, as specified in the schema
   *   documentation.
   *
   * @return string[]
   *   The list of columns.
   */
  public function dbalGetFieldList(array $fields) {
    $return = [];
    foreach ($fields as $field) {
      if (is_array($field)) {
        $return[] = $this->dbalExtension->getDbFieldName($field[0]);
      }
      else {
        $return[] = $this->dbalExtension->getDbFieldName($field);
      }
    }
    return $return;
  }

  /**
   * {@inheritdoc}
   */
  public function findTables($table_expression) {
    $individually_prefixed_tables = $this->connection->getUnprefixedTablesMap();
    $default_prefix = $this->connection->tablePrefix();
    $default_prefix_length = strlen($default_prefix);

    $tables = [];
    foreach ($this->dbalExtension->delegateListTableNames() as $table_name) {
      // Take into account tables that have an individual prefix.
      if (isset($individually_prefixed_tables[$table_name])) {
        $prefix_length = strlen($this->connection->tablePrefix($individually_prefixed_tables[$table_name]));
      }
      elseif ($default_prefix && substr($table_name, 0, $default_prefix_length) !== $default_prefix) {
        // This table name does not start the default prefix, which means that
        // it is not managed by Drupal so it should be excluded from the result.
        continue;
      }
      else {
        $prefix_length = $default_prefix_length;
      }

      // Remove the prefix from the returned tables.
      $unprefixed_table_name = substr($table_name, $prefix_length);

      // The pattern can match a table which is the same as the prefix. That
      // will become an empty string when we remove the prefix, which will
      // probably surprise the caller, besides not being a prefixed table. So
      // remove it.
      if (!empty($unprefixed_table_name)) {
        $tables[$unprefixed_table_name] = $unprefixed_table_name;
      }
    }

    // Convert the table expression from its SQL LIKE syntax to a regular
    // expression and escape the delimiter that will be used for matching.
    $table_expression = str_replace(['%', '_'], ['.*?', '.'], preg_quote($table_expression, '/'));
    $tables = preg_grep('/^' . $table_expression . '$/i', $tables);

    return $tables;
  }

  /**
   * Get information about the table name and schema from the prefix.
   *
   * @todo double check we cannot avoid this
   *
   * @param string $table
   *   Name of table to look prefix up for. Defaults to 'default' because that's
   *   default key for prefix.
   * @param bool $add_prefix
   *   Boolean that indicates whether the given table name should be prefixed.
   *
   * @return array
   *   A keyed array with information about the schema, table name and prefix.
   */
  public function getPrefixInfoPublic($table = 'default', $add_prefix = TRUE) {
    return $this->getPrefixInfo($table, $add_prefix);
  }

}<|MERGE_RESOLUTION|>--- conflicted
+++ resolved
@@ -882,13 +882,9 @@
    */
   protected function dbalExecuteSchemaChange(DbalSchema $to_schema) {
     foreach ($this->dbalSchema()->getMigrateToSql($to_schema, $this->dbalPlatform) as $sql) {
-<<<<<<< HEAD
-if ($this->dbalExtension->getDebugging()) error_log($sql);
-=======
       if ($this->dbalExtension->getDebugging()) {
         error_log($sql);
       }
->>>>>>> fe9ae0c1
       $this->connection->getDbalConnection()->exec($sql);
     }
     $this->dbalSetCurrentSchema($to_schema);

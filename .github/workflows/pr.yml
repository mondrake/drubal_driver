name: Pull Request Testing

on:
  pull_request:
    branches: [ master ]

env:
    DRUDBAL_DRUPAL_VERSION: "9.2.x"
    DRUDBAL_DRUPAL_PROFILE: "standard"
    SIMPLETEST_BASE_URL: "http://localhost:8080"
    PHPUNIT_SKIP_CLASS: '[
      "Drupal\\KernelTests\\Core\\Database\\BasicSyntaxTest",
      "Drupal\\KernelTests\\Core\\Database\\ConnectionUnitTest",
      "Drupal\\KernelTests\\Core\\Database\\DatabaseExceptionWrapperTest",
      "Drupal\\KernelTests\\Core\\Database\\SchemaTest",
      "Drupal\\KernelTests\\Core\\Database\\StatementWrapperLegacyTest",
      "Drupal\\KernelTests\\Core\\Cache\\ApcuBackendTest",
      "Drupal\\KernelTests\\Core\\Cache\\EndOfTransactionQueriesTest"
    ]'
    DRUPAL_TEST_RESULTS_DB: "sites/test_results.sqlite"

jobs:

#################################

  sqlite-pdo:
    name: "SQLite with PDO"
    runs-on: ubuntu-20.04
    env:
        DRUDBAL_ENV: "dbal/sqlite/file"
        DBAL_URL: "sqlite://localhost/sites/drudbal.sqlite"
        SIMPLETEST_DB: "dbal://localhost/sites/drudbal.sqlite?module=drudbal&dbal_driver=pdo_sqlite"

    strategy:
      fail-fast: false
      matrix:
        php-version:
          - "7.4"
#          - "8.0"
        test-args:
          - "--group Database"

    steps:
    - name: Install PHP
      uses: "shivammathur/setup-php@v2"
      with:
        php-version: "${{ matrix.php-version }}"
        coverage: "none"
        extensions: "pdo_mysql"
        ini-values: "zend.assertions=1"

    - name: Checkout Drupal
      run: git clone --depth=5 --branch=$DRUDBAL_DRUPAL_VERSION http://git.drupal.org/project/drupal.git .

    - name: Checkout DruDbal
      uses: actions/checkout@v2
      with:
        path: drudbal_staging

    - name: Patch Drupal
      run: ./drudbal_staging/tests/github/drupal_patch.sh

    - name: Install Composer dependencies
      run: |
        composer install --no-progress --ansi
        composer run-script drupal-phpunit-upgrade
        composer require drush/drush --no-progress --ansi

    - name: Composer require DruDbal from local staging
      run: |
        git -C drudbal_staging checkout -b test-run-branch
        composer config repositories.test-run '{"type": "path", "url": "drudbal_staging", "options": {"symlink": false}}'
        composer require "mondrake/drudbal:dev-test-run-branch" --no-progress --ansi

    - name: Install Drupal
      run: |
        cp modules/contrib/drudbal/tests/github/install_* .
        # Use the custom installer.
        php install_cli.php
        vendor/bin/drush runserver localhost:8080 &
        sleep 1s

    - name: Report installation
      run: |
        php install_report.php
        vendor/bin/drush core:status
        vendor/bin/drush core:requirements
        vendor/bin/drush pml --type=module --no-core

    - name: Run test ${{ matrix.test-args }}
      run: vendor/bin/phpunit -c core --color=always ${{ matrix.test-args }}

#################################

  mysql-pdo:
    name: "MySql with PDO"
    runs-on: ubuntu-latest
    env:
        DRUDBAL_ENV: "dbal/mysql"
        DBAL_URL: "mysql://root:@0.0.0.0:3306/drudbal"
        SIMPLETEST_DB: "dbal://root:@0.0.0.0:3306/drudbal?module=drudbal&dbal_driver=pdo_mysql"

    strategy:
      fail-fast: false
      matrix:
        php-version:
          - "7.4"
        test-args:
#          - "--group Database"
#          - "--group Entity"
<<<<<<< HEAD
          - "--group Cache,Config"
          - "--group field,Field"
          - "--group file,File"
          - "--group views"
=======
#          - "--group Cache,Config"
#          - "--group field,Field"
#          - "--group file"
#          - "--group views"

    services:
      mysql:
        image: "mysql:5.7"
        options: >-
          -e MYSQL_ALLOW_EMPTY_PASSWORD=yes
          -e MYSQL_DATABASE=drudbal
        ports:
          - "3306:3306"
>>>>>>> ab76cdb3

    steps:
    - name: Install PHP
      uses: "shivammathur/setup-php@v2"
      with:
        php-version: "${{ matrix.php-version }}"
        coverage: "none"
        extensions: "pdo_mysql"
        ini-values: "zend.assertions=1"

    - name: Checkout Drupal
      run: git clone --depth=5 --branch=$DRUDBAL_DRUPAL_VERSION http://git.drupal.org/project/drupal.git .

    - name: Checkout DruDbal
      uses: actions/checkout@v2
      with:
        path: drudbal_staging

    - name: Patch Drupal
      run: ./drudbal_staging/tests/github/drupal_patch.sh

    - name: Install Composer dependencies
      run: |
        composer install --no-progress --ansi
        composer run-script drupal-phpunit-upgrade
        composer require drush/drush --no-progress --ansi

    - name: Composer require DruDbal from local staging
      run: |
        git -C drudbal_staging checkout -b test-run-branch
        composer config repositories.test-run '{"type": "path", "url": "drudbal_staging", "options": {"symlink": false}}'
        composer require "mondrake/drudbal:dev-test-run-branch" --no-progress --ansi

    - name: Install Drupal
      run: |
        cp modules/contrib/drudbal/tests/github/install_* .
        # Use the custom installer.
        php install_cli.php
        vendor/bin/drush runserver localhost:8080 &
        sleep 1s

    - name: Report installation
      run: |
<<<<<<< HEAD
        cp modules/contrib/drudbal/tests/github/install_* .
        php install_oracle.php

    - name: Install Drupal
      run: |
        # Use the custom installer.
        php install_cli.php
        vendor/bin/drush runserver localhost:8080 &
        sleep 5s

    - name: Report installation
      continue-on-error: true
      run: |
        php install_report.php
        vendor/bin/drush pml --type=module --no-core
        vendor/bin/drush core:status
        vendor/bin/drush core:requirements

    - name: Run test ${{ matrix.test-args }}
      continue-on-error: true
      run: vendor/bin/phpunit -c core --color=always ${{ matrix.test-args }}

#    - name: Run test a
#      continue-on-error: true
#      run: vendor/bin/phpunit -c core --color=always modules/contrib/drudbal/tests/src/Kernel/SchemaTest.php

#    - name: Run test b
#      continue-on-error: true
#      run: vendor/bin/phpunit -c core --color=always core/tests/Drupal/KernelTests/Core/Database/InsertTest.php

#    - name: Run test c
#      continue-on-error: true
#      run: vendor/bin/phpunit -c core --color=always core/tests/Drupal/KernelTests/Core/Entity/EntityDefinitionUpdateTest.php

#    - name: Run test d
#      continue-on-error: true
#      run: vendor/bin/phpunit -c core --color=always core/tests/Drupal/KernelTests/Core/Entity/EntityCrudHookTest.php

#    - name: Run test e
#      continue-on-error: true
#      run: vendor/bin/phpunit -c core --color=always core/tests/Drupal/KernelTests/Core/Entity/EntityQueryAggregateTest.php
=======
        php install_report.php
        vendor/bin/drush core:status
        vendor/bin/drush core:requirements
        vendor/bin/drush pml --type=module --no-core

    - name: Run test ${{ matrix.test-args }}
      run: vendor/bin/phpunit -c core --color=always ${{ matrix.test-args }}
>>>>>>> ab76cdb3
<|MERGE_RESOLUTION|>--- conflicted
+++ resolved
@@ -23,22 +23,32 @@
 
 #################################
 
-  sqlite-pdo:
-    name: "SQLite with PDO"
+  oracle-oci8:
+    name: "Oracle on Oci8"
     runs-on: ubuntu-20.04
     env:
-        DRUDBAL_ENV: "dbal/sqlite/file"
-        DBAL_URL: "sqlite://localhost/sites/drudbal.sqlite"
-        SIMPLETEST_DB: "dbal://localhost/sites/drudbal.sqlite?module=drudbal&dbal_driver=pdo_sqlite"
+        DRUDBAL_ENV: "dbal/oci8"
+        DBAL_URL: "oci8://DRUDBAL:ORACLE@0.0.0.0:1521/XE"
+        SIMPLETEST_DB: "dbal://DRUDBAL:ORACLE@0.0.0.0:1521/XE?module=drudbal&dbal_driver=oci8#dru"
+
+    services:
+      oracle:
+        image: "wnameless/oracle-xe-11g-r2"
+        ports:
+          - "1521:1521"
 
     strategy:
       fail-fast: false
       matrix:
         php-version:
           - "7.4"
-#          - "8.0"
         test-args:
-          - "--group Database"
+#          - "--group Database"
+          - "--group Entity"
+#          - "--group Cache,Config"
+#          - "--group field,Field"
+#          - "--group file"
+#          - "--group views"
 
     steps:
     - name: Install PHP
@@ -46,7 +56,7 @@
       with:
         php-version: "${{ matrix.php-version }}"
         coverage: "none"
-        extensions: "pdo_mysql"
+        extensions: "oci8"
         ini-values: "zend.assertions=1"
 
     - name: Checkout Drupal
@@ -72,106 +82,12 @@
         composer config repositories.test-run '{"type": "path", "url": "drudbal_staging", "options": {"symlink": false}}'
         composer require "mondrake/drudbal:dev-test-run-branch" --no-progress --ansi
 
-    - name: Install Drupal
+    - name: Patch doctrine/dbal
       run: |
-        cp modules/contrib/drudbal/tests/github/install_* .
-        # Use the custom installer.
-        php install_cli.php
-        vendor/bin/drush runserver localhost:8080 &
-        sleep 1s
+        patch -d vendor/doctrine/dbal -p1 < modules/contrib/drudbal/tests/github/dbal/oci8/dbal.patch
 
-    - name: Report installation
+    - name: Create Oracle schema
       run: |
-        php install_report.php
-        vendor/bin/drush core:status
-        vendor/bin/drush core:requirements
-        vendor/bin/drush pml --type=module --no-core
-
-    - name: Run test ${{ matrix.test-args }}
-      run: vendor/bin/phpunit -c core --color=always ${{ matrix.test-args }}
-
-#################################
-
-  mysql-pdo:
-    name: "MySql with PDO"
-    runs-on: ubuntu-latest
-    env:
-        DRUDBAL_ENV: "dbal/mysql"
-        DBAL_URL: "mysql://root:@0.0.0.0:3306/drudbal"
-        SIMPLETEST_DB: "dbal://root:@0.0.0.0:3306/drudbal?module=drudbal&dbal_driver=pdo_mysql"
-
-    strategy:
-      fail-fast: false
-      matrix:
-        php-version:
-          - "7.4"
-        test-args:
-#          - "--group Database"
-#          - "--group Entity"
-<<<<<<< HEAD
-          - "--group Cache,Config"
-          - "--group field,Field"
-          - "--group file,File"
-          - "--group views"
-=======
-#          - "--group Cache,Config"
-#          - "--group field,Field"
-#          - "--group file"
-#          - "--group views"
-
-    services:
-      mysql:
-        image: "mysql:5.7"
-        options: >-
-          -e MYSQL_ALLOW_EMPTY_PASSWORD=yes
-          -e MYSQL_DATABASE=drudbal
-        ports:
-          - "3306:3306"
->>>>>>> ab76cdb3
-
-    steps:
-    - name: Install PHP
-      uses: "shivammathur/setup-php@v2"
-      with:
-        php-version: "${{ matrix.php-version }}"
-        coverage: "none"
-        extensions: "pdo_mysql"
-        ini-values: "zend.assertions=1"
-
-    - name: Checkout Drupal
-      run: git clone --depth=5 --branch=$DRUDBAL_DRUPAL_VERSION http://git.drupal.org/project/drupal.git .
-
-    - name: Checkout DruDbal
-      uses: actions/checkout@v2
-      with:
-        path: drudbal_staging
-
-    - name: Patch Drupal
-      run: ./drudbal_staging/tests/github/drupal_patch.sh
-
-    - name: Install Composer dependencies
-      run: |
-        composer install --no-progress --ansi
-        composer run-script drupal-phpunit-upgrade
-        composer require drush/drush --no-progress --ansi
-
-    - name: Composer require DruDbal from local staging
-      run: |
-        git -C drudbal_staging checkout -b test-run-branch
-        composer config repositories.test-run '{"type": "path", "url": "drudbal_staging", "options": {"symlink": false}}'
-        composer require "mondrake/drudbal:dev-test-run-branch" --no-progress --ansi
-
-    - name: Install Drupal
-      run: |
-        cp modules/contrib/drudbal/tests/github/install_* .
-        # Use the custom installer.
-        php install_cli.php
-        vendor/bin/drush runserver localhost:8080 &
-        sleep 1s
-
-    - name: Report installation
-      run: |
-<<<<<<< HEAD
         cp modules/contrib/drudbal/tests/github/install_* .
         php install_oracle.php
 
@@ -186,39 +102,9 @@
       continue-on-error: true
       run: |
         php install_report.php
-        vendor/bin/drush pml --type=module --no-core
-        vendor/bin/drush core:status
-        vendor/bin/drush core:requirements
-
-    - name: Run test ${{ matrix.test-args }}
-      continue-on-error: true
-      run: vendor/bin/phpunit -c core --color=always ${{ matrix.test-args }}
-
-#    - name: Run test a
-#      continue-on-error: true
-#      run: vendor/bin/phpunit -c core --color=always modules/contrib/drudbal/tests/src/Kernel/SchemaTest.php
-
-#    - name: Run test b
-#      continue-on-error: true
-#      run: vendor/bin/phpunit -c core --color=always core/tests/Drupal/KernelTests/Core/Database/InsertTest.php
-
-#    - name: Run test c
-#      continue-on-error: true
-#      run: vendor/bin/phpunit -c core --color=always core/tests/Drupal/KernelTests/Core/Entity/EntityDefinitionUpdateTest.php
-
-#    - name: Run test d
-#      continue-on-error: true
-#      run: vendor/bin/phpunit -c core --color=always core/tests/Drupal/KernelTests/Core/Entity/EntityCrudHookTest.php
-
-#    - name: Run test e
-#      continue-on-error: true
-#      run: vendor/bin/phpunit -c core --color=always core/tests/Drupal/KernelTests/Core/Entity/EntityQueryAggregateTest.php
-=======
-        php install_report.php
         vendor/bin/drush core:status
         vendor/bin/drush core:requirements
         vendor/bin/drush pml --type=module --no-core
 
     - name: Run test ${{ matrix.test-args }}
-      run: vendor/bin/phpunit -c core --color=always ${{ matrix.test-args }}
->>>>>>> ab76cdb3
+      run: vendor/bin/phpunit -c core --color=always ${{ matrix.test-args }}
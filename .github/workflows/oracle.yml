--- conflicted
+++ resolved
@@ -3,13 +3,8 @@
 on:
   push:
     branches: [ master ]
-<<<<<<< HEAD
-  pull_request:
-    branches: [ master ]
-=======
   schedule:
     - cron: "0 6 * * 2"
->>>>>>> e8abac24
 
 env:
     DRUDBAL_DRUPAL_VERSION: "9.2.x"
@@ -51,11 +46,7 @@
     - name: Install PHP
       uses: "shivammathur/setup-php@v2"
       with:
-<<<<<<< HEAD
-        php-version: "7.4"
-=======
         php-version: "${{ matrix.php-version }}"
->>>>>>> e8abac24
         coverage: "none"
         extensions: "oci8"
         ini-values: "zend.assertions=1"
@@ -77,12 +68,6 @@
     - name: '#3110546 Allow contributed modules (mostly database drivers) to override tests in core'
       run: git apply -v drudbal_staging/tests/travis_ci/alt-fix.patch
 
-<<<<<<< HEAD
-#    - name: '#3129534 Automatically enable the module that is providing the current database driver'
-#      run:  curl https://www.drupal.org/files/issues/2020-12-19/3129534-63.patch | git apply -v
-
-=======
->>>>>>> e8abac24
 #    - name: Test Drupal patch
 #      run: git apply -v drudbal_staging/test.patch
 

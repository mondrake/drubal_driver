<?php

namespace Drupal\drudbal\Driver\Database\dbal;

use Composer\InstalledVersions;
use Doctrine\DBAL\Connection as DbalConnection;
use Doctrine\DBAL\ConnectionException as DbalConnectionException;
use Doctrine\DBAL\Exception as DbalException;
use Doctrine\DBAL\DriverManager as DbalDriverManager;
use Doctrine\DBAL\Exception\DriverException as DbalDriverException;
use Doctrine\DBAL\ExpandArrayParameters;
use Doctrine\DBAL\SQL\Parser;
use Drupal\Core\Database\Connection as DatabaseConnection;
use Drupal\Core\Database\ConnectionNotDefinedException;
use Drupal\Core\Database\Database;
use Drupal\Core\Database\DatabaseExceptionWrapper;
use Drupal\Core\Database\DatabaseNotFoundException;
use Drupal\Core\Database\StatementInterface;
use Drupal\Core\Database\TransactionCommitFailedException;
use Drupal\Core\Database\TransactionNameNonUniqueException;
use Drupal\Core\Database\TransactionNoActiveException;
use Drupal\Core\Database\TransactionOutOfOrderException;
use Drupal\drudbal\Driver\Database\dbal\DbalExtension\MysqliExtension;
use Drupal\drudbal\Driver\Database\dbal\DbalExtension\Oci8Extension;
use Drupal\drudbal\Driver\Database\dbal\DbalExtension\PDOMySqlExtension;
use Drupal\drudbal\Driver\Database\dbal\DbalExtension\PDOSqliteExtension;
use GuzzleHttp\Psr7\Uri;

/**
 * DruDbal implementation of \Drupal\Core\Database\Connection.
 *
 * Note: there should not be db platform specific code here. Any tasks that
 * cannot be managed by Doctrine DBAL should be added to extension specific
 * code in Drupal\drudbal\Driver\Database\dbal\DbalExtension\[dbal_driver_name]
 * classes and execution handed over to there.
 */
class Connection extends DatabaseConnection {

  /**
   * Supported DBAL drivers and DBAL extension classes to use.
   *
   * @var string[]
   */
  protected static $dbalClassMap = [
    'mysqli' => MysqliExtension::class,
    'oci8' => Oci8Extension::class,
    'pdo_mysql' => PDOMySqlExtension::class,
    'pdo_sqlite' => PDOSqliteExtension::class,
  ];

  /**
   * Map of database tables.
   *
   * Drupal SQL statements wrap table names in curly brackets. This array
   * maps this syntax to actual database tables, adding prefix and/or
   * resolving platform specific constraints.
   *
   * @var string[]
   */
  protected $dbTables = [];

  /**
   * List of URL schemes from a database URL and their mappings to driver.
   *
   * @var string[]
   */
  protected static $driverSchemeAliases = [
    'mysql' => 'pdo_mysql',
    'mysql2' => 'pdo_mysql',
    'sqlite' => 'pdo_sqlite',
    'sqlite3' => 'pdo_sqlite',
  ];

  /**
   * The DruDbal extension for the DBAL driver.
   *
   * @var \Drupal\drudbal\Driver\Database\dbal\DbalExtension\DbalExtensionInterface
   */
  protected $dbalExtension;

  /**
   * Current connection DBAL platform.
   *
   * @var \Doctrine\DBAL\Platforms\AbstractPlatform
   */
  protected $dbalPlatform;

  /**
   * The platform SQL provider.
   *
   * @var \Drupal\Core\Database\PlatformSql|null
   */
  protected $platformSql;

  /**
   * The platform SQL parser.
   *
   * @var \Doctrine\DBAL\SQL\Parser|null
   */
  protected $parser;

  /**
   * Constructs a Connection object.
   */
  public function __construct(DbalConnection $dbal_connection, array $connection_options = []) {
    // The 'transactions' option is deprecated.
    if (isset($connection_options['transactions'])) {
      @trigger_error('Passing a \'transactions\' connection option to Drupal\\Core\\Database\\Connection::__construct is deprecated in drupal:9.1.0 and is removed in drupal:10.0.0. All database drivers must support transactions. See https://www.drupal.org/node/2278745', E_USER_DEPRECATED);
      unset($connection_options['transactions']);
    }

    $this->dbalPlatform = $dbal_connection->getDatabasePlatform();
    $this->connectionOptions = $connection_options;
    $this->setPrefix(isset($connection_options['prefix']) ? $connection_options['prefix'] : '');
    $dbal_extension_class = static::getDbalExtensionClass($connection_options);
    $this->statementClass = static::getStatementClass($connection_options);
    $this->dbalExtension = new $dbal_extension_class($this, $dbal_connection, $this->statementClass);
    $this->transactionalDDLSupport = $this->dbalExtension->delegateTransactionalDdlSupport($connection_options);

    // Unset $this->connection so that __get() can return the wrapped
    // DbalConnection on the extension instead.
    unset($this->connection);

    $quote_identifier = $this->dbalPlatform->getIdentifierQuoteCharacter();
    $this->identifierQuotes = [$quote_identifier, $quote_identifier];
  }

  /**
   * Destructs a Connection object.
   */
  public function __destruct() {
    $this->schema = NULL;
  }

  /**
   * Implements the magic __get() method.
   */
  public function __get($name) {
    // Calls to $this->connection return the wrapped DbalConnection on the
    // extension instead.
    if ($name === 'connection') {
      return $this->getDbalConnection();
    }
  }

  /**
   * {@inheritdoc}
   */
  public function destroy() {
    @trigger_error(__METHOD__ . '() is deprecated in drupal:9.1.0 and is removed from drupal:10.0.0. Move custom database destruction logic to __destruct(). See https://www.drupal.org/node/3142866', E_USER_DEPRECATED);
    return;
  }

  /**
   * {@inheritdoc}
   */
  public function clientVersion() {
    return $this->dbalExtension->delegateClientVersion();
  }

  /**
   * Returns a PlatformSql object to retrieve platform specific SQL snippets.
   *
   * This method will lazy-load the appropriate class.
   *
   * @return \Drupal\Core\Database\PlatformSql
   *   The PlatformSql object for this connection.
   */
  public function getPlatformSql() {
    if (empty($this->platformSql)) {
      $this->platformSql = new PlatformSql($this);
    }
    return $this->platformSql;
  }

  /**
   * {@inheritdoc}
   */
  public function prefixTables($sql) {
    $matches = [];
    preg_match_all('/{(\S*)}/', $sql, $matches, PREG_SET_ORDER, 0);
    foreach ($matches as $match) {
      $table = $match[1];
      if (isset($this->dbTables['{' . $table . '}'])) {
        continue;
      }
      // Per-table prefixes are deprecated as of Drupal 8.2 so let's not get
      // in the complexity of trying to manage that. Assume a single default
      // prefix.
      $this->dbTables['{' . $table . '}'] = $this->identifierQuotes[0] . $this->dbalExtension->getDbTableName($this->prefixes['default'], $table) . $this->identifierQuotes[1];
    }
    return str_replace(array_keys($this->dbTables), array_values($this->dbTables), $sql);
  }

  /**
   * {@inheritdoc}
   */
  public function quoteIdentifiers($sql) {
    preg_match_all('/(\[(.+?)\])/', $sql, $matches);
    $ids = [];
    $i = 0;
    foreach($matches[1] as $m) {
      $ids[$m] = $this->getDbalExtension()->getDbFieldName($matches[2][$i], TRUE);
      $i++;
    }
    return strtr($sql, $ids);
  }

  /**
   * Returns a prefixed table name.
   *
   * @param string $table_name
   *   A Drupal table name.
   * @param bool $quoted
   *   (Optional) If TRUE, the returned table name is wrapped into identifier
   *   quotes.
   *
   * @return string
   *   A fully prefixed table name, suitable for direct usage in db queries.
   */
  public function getPrefixedTableName(string $table_name, bool $quoted = FALSE): string {
    // If the table name is enclosed in curly braces, remove them first.
    $matches = [];
    if (preg_match('/^{(\S*)}/', $table_name, $matches) === 1) {
      $table_name = $matches[1];
    }

    $prefixed_table_name = $this->prefixTables('{' . $table_name . '}');
    // @todo use substr  instead
    return $quoted ? $prefixed_table_name : str_replace($this->identifierQuotes, ['', ''], $prefixed_table_name);
  }

  /**
   * {@inheritdoc}
   */
  public function query($query, array $args = [], $options = []) {
    // Use default values if not already set.
    $options += $this->defaultOptions();

    try {
      // We allow either a pre-bound statement object or a literal string.
      // In either case, we want to end up with an executed statement object,
      // which we pass to Statement::execute.
      if ($query instanceof StatementInterface) {
        @trigger_error('Passing a StatementInterface object as a $query argument to Drupal\Core\Database\Connection::query is deprecated in drupal:9.2.0 and is removed in drupal:10.0.0. Call the execute method from the StatementInterface object directly instead. See https://www.drupal.org/node/3154439', E_USER_DEPRECATED);
        $stmt = $query;
        $stmt->execute(NULL, $options);
      }
      else {
        $this->expandArguments($query, $args);
        // To protect against SQL injection, Drupal only supports executing one
        // statement at a time.  Thus, the presence of a SQL delimiter (the
        // semicolon) is not allowed unless the option is set.  Allowing
        // semicolons should only be needed for special cases like defining a
        // function or stored procedure in SQL. Trim any trailing delimiter to
        // minimize false positives unless delimiter is allowed.
        $trim_chars = " \xA0\t\n\r\0\x0B";
        if (empty($options['allow_delimiter_in_query'])) {
          $trim_chars .= ';';
        }
        $query = rtrim($query, $trim_chars);
        if (strpos($query, ';') !== FALSE && empty($options['allow_delimiter_in_query'])) {
          throw new \InvalidArgumentException('; is not supported in SQL strings. Use only one statement at a time.');
        }
        $stmt = $this->prepareStatement($query, $options);
        $stmt->execute($args, $options);
      }

      // Depending on the type of query we may need to return a different value.
      // See DatabaseConnection::defaultOptions() for a description of each
      // value.
      switch ($options['return']) {
        case Database::RETURN_STATEMENT:
          return $stmt;

        case Database::RETURN_AFFECTED:
          $stmt->allowRowCount = TRUE;
          return $stmt->rowCount();

        case Database::RETURN_INSERT_ID:
          try {
            $sequence_name = isset($options['sequence_name']) ? $options['sequence_name'] : NULL;
            return (string) $this->getDbalConnection()->lastInsertId($sequence_name);
          }
          catch (\Exception $e) {
            return '0';
          }

        case Database::RETURN_NULL:
          return NULL;

        default:
          throw new DbalException('Invalid return directive: ' . $options['return']);

      }
    }
    catch (\InvalidArgumentException $e) {
      throw $e;
    }
    catch (\Exception $e) {
      return $this->handleDbalQueryException($e, $query, $args, $options);
    }
  }

  /**
   * Wraps and re-throws any DbalException thrown by ::query().
   *
   * @param \Exception $e
   *   The exception thrown by query().
   * @param string $query
   *   The query executed by query().
   * @param array $args
   *   An array of arguments for the prepared statement.
   * @param array $options
   *   An associative array of options to control how the query is run.
   *
   * @return mixed
   *   NULL when the option to re-throw is FALSE, the result of
   *   DbalExtensionInterface::delegateQueryExceptionProcess() otherwise.
   *
   * @throws \Drupal\Core\Database\DatabaseExceptionWrapper
   */
  protected function handleDbalQueryException(\Exception $e, $query, array $args = [], array $options = []) {
    if ($options['throw_exception']) {
      // Wrap the exception in another exception, because PHP does not allow
      // overriding Exception::getMessage(). Its message is the extra database
      // debug information.
      if ($query instanceof StatementInterface) {
        $query_string = $query->getQueryString();
      }
      elseif (is_string($query)) {
        $query_string = $query;
      }
      else {
        $query_string = NULL;
      }
      $message = $e->getMessage() . ": " . $query_string . "; " . print_r($args, TRUE);
      return $this->dbalExtension->delegateQueryExceptionProcess($query, $args, $options, $message, $e);
    }
    return NULL;
  }

  /**
   * {@inheritdoc}
   */
  public static function open(array &$connection_options = []) {
    if (empty($connection_options['dbal_driver'])) {
      // If 'dbal_driver' is missing from the connection options, then we are
      // likely in an installation scenario where the database URL is invalid.
      // Try establishing a DBAL connection to clarify details.
      if (empty($connection_options['dbal_url'])) {
        // If 'dbal_url' is also missing, then we are in a very very wrong
        // situation, as DBAL would not be able to determine the driver it
        // needs to use.
        throw new ConnectionNotDefinedException("Database connection is not defined properly for the 'dbal' driver. The 'dbal_url' key is missing. Check the database connection definition in settings.php.");
      }
      $dbal_connection = DbalDriverManager::getConnection([
        'url' => $connection_options['dbal_url'],
      ]);
      // Below shouldn't happen, but if it does, then use the driver name
      // from the just established DBAL connection.
      $uri = new Uri($connection_options['dbal_url']);
      $connection_options['dbal_driver'] = $uri->getScheme();
    }

    $dbal_extension_class = static::getDbalExtensionClass($connection_options);
    try {
      $dbal_connection_options = static::mapConnectionOptionsToDbal($connection_options);
      $dbal_extension_class::preConnectionOpen($connection_options, $dbal_connection_options);
      $dbal_connection = DBALDriverManager::getConnection($dbal_connection_options);
      $dbal_extension_class::postConnectionOpen($dbal_connection, $connection_options, $dbal_connection_options);
    }
    catch (DbalConnectionException $e) {
      throw new DatabaseExceptionWrapper($e->getMessage(), $e->getCode(), $e);
    }
    return $dbal_connection;
  }

  /**
   * Create an array of DBAL connection options from the Drupal options.
   *
   * @param array $connection_options
   *   An array of DRUPAL options for the connection. May include the
   *   following:
   *   - prefix
   *   - namespace
   *   - Other driver-specific options.
   *
   * @return array
   *   An array of options suitable to establish a DBAL connection.
   */
  public static function mapConnectionOptionsToDbal(array $connection_options) {
    // Take away from the Drupal connection array the keys that will be
    // managed separately.
    $options = array_diff_key($connection_options, [
      'namespace' => NULL,
      'driver' => NULL,
      'prefix' => NULL,

      'database' => NULL,
      'username' => NULL,
      'password' => NULL,
      'host' => NULL,
      'port' => NULL,

      'pdo' => NULL,

      'dbal_url' => NULL,
      'dbal_driver' => NULL,
      'dbal_options' => NULL,
      'dbal_extension_class' => NULL,
      'dbal_statement_class' => NULL,
    ]);
    // Map to DBAL connection array the main keys from the Drupal connection.
    if (!empty($connection_options['database'])) {
      $options['dbname'] = $connection_options['database'];
    }
    if (!empty($connection_options['username'])) {
      $options['user'] = $connection_options['username'];
    }
    if (!empty($connection_options['password'])) {
      $options['password'] = $connection_options['password'];
    }
    if (!empty($connection_options['host'])) {
      $options['host'] = $connection_options['host'];
    }
    if (!empty($connection_options['port'])) {
      $options['port'] = $connection_options['port'];
    }
    if (!empty($connection_options['dbal_url'])) {
      $options['url'] = $connection_options['dbal_url'];
    }
    if (!empty($connection_options['dbal_driver'])) {
      $options['driver'] = $connection_options['dbal_driver'];
    }
    // If there is a 'pdo' key in Drupal, that needs to be mapped to the
    // 'driverOptions' key in DBAL.
    $options['driverOptions'] = isset($connection_options['pdo']) ? $connection_options['pdo'] : [];
    // If there is a 'dbal_options' key in Drupal, merge it with the array
    // built so far. The content of the 'dbal_options' key will override
    // overlapping keys built so far.
    if (isset($connection_options['dbal_options'])) {
      $options = array_merge($options, $connection_options['dbal_options']);
    }

    return $options;
  }

  /**
   * {@inheritdoc}
   */
  public function queryRange($query, $from, $count, array $args = [], array $options = []) {
    return $this->dbalExtension->delegateQueryRange($query, $from, $count, $args, $options);
  }

  /**
   * {@inheritdoc}
   */
  public function queryTemporary($query, array $args = [], array $options = []) {
    $tablename = $this->generateTemporaryTableName();
    $this->dbalExtension->delegateQueryTemporary($tablename, $query, $args, $options);
    return $tablename;
  }

  /**
   * {@inheritdoc}
   */
  public function driver() {
    return 'dbal';
  }

  /**
   * {@inheritdoc}
   */
  public function databaseType() {
    return $this->getDbalConnection()->getDriver()->getDatabasePlatform()->getName();
  }

  /**
   * {@inheritdoc}
   */
  public function version() {
    // Return the DBAL version.
    return InstalledVersions::getPrettyVersion('doctrine/dbal');
  }

  /**
   * {@inheritdoc}
   */
  public function createDatabase($database) {
    try {
      $this->dbalExtension->preCreateDatabase($database);
      $this->getDbalConnection()->getSchemaManager()->createDatabase($database);
      $this->dbalExtension->postCreateDatabase($database);
    }
    catch (DbalException $e) {
      throw new DatabaseNotFoundException($e->getMessage(), $e->getCode(), $e);
    }
  }

  /**
   * {@inheritdoc}
   */
  public function mapConditionOperator($operator) {
    return $this->dbalExtension->delegateMapConditionOperator($operator);
  }

  /**
   * {@inheritdoc}
   */
  public function nextId($existing_id = 0) {
    return $this->dbalExtension->delegateNextId($existing_id);
  }

  /**
   * {@inheritdoc}
   */
  public function prepareStatement(string $query, array $options): StatementInterface {
    $query = $this->prefixTables($query);
    if (!($options['allow_square_brackets'] ?? FALSE)) {
      $query = $this->quoteIdentifiers($query);
    }
    return new $this->statementClass($this, $query, $options['pdo'] ?? []);
  }

  /**
   * {@inheritdoc}
   */
  public function escapeField($field) {
    return $this->getDbalExtension()->getDbFieldName($field, TRUE);
  }

  /**
   * {@inheritdoc}
   */
  public function escapeAlias($field) {
    return $this->getDbalExtension()->getDbAlias($field, TRUE);
  }

  /**
   * {@inheritdoc}
   */
  public function rollBack($savepoint_name = 'drupal_transaction') {
    if (!$this->inTransaction()) {
      throw new TransactionNoActiveException();
    }
    // A previous rollback to an earlier savepoint may mean that the savepoint
    // in question has already been accidentally committed.
    if (!isset($this->transactionLayers[$savepoint_name])) {
      throw new TransactionNoActiveException();
    }

    // We need to find the point we're rolling back to, all other savepoints
    // before are no longer needed. If we rolled back other active savepoints,
    // we need to throw an exception.
    $rolled_back_other_active_savepoints = FALSE;
    while ($savepoint = array_pop($this->transactionLayers)) {
      if ($savepoint == $savepoint_name) {
        // If it is the last the transaction in the stack, then it is not a
        // savepoint, it is the transaction itself so we will need to roll back
        // the transaction rather than a savepoint.
        if (empty($this->transactionLayers)) {
          break;
        }
        $this->getDbalConnection()->exec($this->dbalPlatform->rollbackSavePoint($savepoint));
        $this->popCommittableTransactions();
        if ($rolled_back_other_active_savepoints) {
          throw new TransactionOutOfOrderException();
        }
        return;
      }
      else {
        $rolled_back_other_active_savepoints = TRUE;
      }
    }

    // Notify the callbacks about the rollback.
    $callbacks = $this->rootTransactionEndCallbacks;
    $this->rootTransactionEndCallbacks = [];
    foreach ($callbacks as $callback) {
      call_user_func($callback, FALSE);
    }

    $this->connection->rollBack();
    if ($rolled_back_other_active_savepoints) {
      throw new TransactionOutOfOrderException();
    }
  }

  /**
   * {@inheritdoc}
   */
  public function pushTransaction($name) {
    if (isset($this->transactionLayers[$name])) {
      throw new TransactionNameNonUniqueException($name . " is already in use.");
    }
    // If we're already in a transaction then we want to create a savepoint
    // rather than try to create another transaction.
    if ($this->inTransaction()) {
      $this->getDbalConnection()->exec($this->dbalPlatform->createSavePoint($name));
    }
    else {
      $this->connection->beginTransaction();
    }
    $this->transactionLayers[$name] = $name;
  }

  /**
   * {@inheritdoc}
   */
  protected function popCommittableTransactions() {
    // Commit all the committable layers.
    foreach (array_reverse($this->transactionLayers) as $name => $active) {
      // Stop once we found an active transaction.
      if ($active) {
        break;
      }

      // If there are no more layers left then we should commit.
      unset($this->transactionLayers[$name]);
      if (empty($this->transactionLayers)) {
        $this->doCommit();
      }
      else {
        // Attempt to release this savepoint in the standard way.
        try {
          $this->getDbalConnection()->exec($this->dbalPlatform->releaseSavePoint($name));
        }
        catch (DbalDriverException $e) {
          // If all SAVEPOINTs were released automatically, clean the
          // transaction stack.
          if ($this->dbalExtension->delegateReleaseSavepointExceptionProcess($e) === 'all') {
            $this->transactionLayers = [];
          };
        }
      }
    }
  }

  /**
   * Do the actual commit, invoke post-commit callbacks.
   *
   * @internal
   */
  protected function doCommit() {
    try {
      $this->getDbalConnection()->commit();
      $success = TRUE;
    }
    catch (DbalConnectionException $e) {
      $success = FALSE;
    }

    if (!empty($this->rootTransactionEndCallbacks)) {
      $callbacks = $this->rootTransactionEndCallbacks;
      $this->rootTransactionEndCallbacks = [];
      foreach ($callbacks as $callback) {
        call_user_func($callback, $success);
      }
    }

    if (!$success) {
      throw new TransactionCommitFailedException();
    }
  }

  /**
   * Gets the wrapped DBAL connection.
   *
   * @return string
   *   The DBAL connection wrapped by the extension object.
   */
  public function getDbalConnection() {
    return $this->dbalExtension->getDbalConnection();
  }

  /**
   * Gets the DBAL extension.
   *
   * @return \Drupal\drudbal\Driver\Database\dbal\DbalExtension\DbalExtensionInterface
   *   The DBAL extension for this connection.
   */
  public function getDbalExtension() {
    return $this->dbalExtension;
  }

  /**
   * Gets the DBAL extension class to use for the DBAL driver.
   *
   * @param array $connection_options
   *   An array of options for the connection.
   *
   * @return string
   *   The DBAL extension class.
   */
  public static function getDbalExtensionClass(array $connection_options) {
    if (isset($connection_options['dbal_extension_class'])) {
      return $connection_options['dbal_extension_class'];
    }
    $driver_name = $connection_options['dbal_driver'];
    if (isset(static::$driverSchemeAliases[$driver_name])) {
      $driver_name = static::$driverSchemeAliases[$driver_name];
    }
    return static::$dbalClassMap[$driver_name];
  }

  /**
   * Gets the Statement class to use for this connection.
   *
   * @param array $connection_options
   *   An array of options for the connection.
   *
   * @return string
   *   The Statement class.
   */
  public static function getStatementClass(array $connection_options) {
    if (isset($connection_options['dbal_statement_class'])) {
      return $connection_options['dbal_statement_class'];
    }
    return Statement::class;
  }

  /**
   * {@inheritdoc}
   */
  public static function createUrlFromConnectionOptions(array $connection_options) {
    $uri = new Uri();

    // Driver name as the URI scheme.
    $uri = $uri->withScheme($connection_options['driver']);

    // User credentials if existing.
    if (isset($connection_options['username'])) {
      $uri = $uri->withUserInfo($connection_options['username'], isset($connection_options['password']) ? $connection_options['password'] : NULL);
    }

    $uri = $uri->withHost(isset($connection_options['host']) ? $connection_options['host'] : 'localhost');

    if (!empty($connection_options['port'])) {
      $uri = $uri->withPort($connection_options['port']);
    }

    $uri = $uri->withPath('/' . $connection_options['database']);

    // Add the 'dbal_driver' key to the URI.
    if (!empty($connection_options['dbal_driver'])) {
      $uri = Uri::withQueryValue($uri, 'dbal_driver', $connection_options['dbal_driver']);
    }

    // Table prefix as the URI fragment.
    if (!empty($connection_options['prefix']['default'])) {
      $uri = $uri->withFragment($connection_options['prefix']['default']);
    }

    return (string) $uri;
  }

  /**
   * {@inheritdoc}
   */
  public static function createConnectionOptionsFromUrl($url, $root) {
<<<<<<< HEAD
dump([$url, $root]);
=======
//dump([$url, $root]);
>>>>>>> e8abac24
    $uri = new Uri($url);
    if (empty($uri->getHost()) || empty($uri->getScheme()) || empty($uri->getPath())) {
      throw new \InvalidArgumentException('Minimum requirement: driver://host/database');
    }

    // Use reflection to get the namespace of the class being called.
    $reflector = new \ReflectionClass(get_called_class());

    // Build the connection information array.
    $connection_options = [
      'driver' => $uri->getScheme(),
      'host' => $uri->getHost(),
      // Strip the first leading slash of the path to get the database name.
      // Note that additional leading slashes have meaning for some database
      // drivers.
      'database' => substr($uri->getPath(), 1),
      'prefix' => $uri->getFragment() ?: NULL,
      'namespace' => $reflector->getNamespaceName(),
    ];

    $port = $uri->getPort();
    if (!empty($port)) {
      $connection_options['port'] = $port;
    }

    $user_info = $uri->getUserInfo();
    if (!empty($user_info)) {
      $user_info_elements = explode(':', $user_info, 2);
      $connection_options['username'] = $user_info_elements[0];
      $connection_options['password'] = isset($user_info_elements[1]) ? $user_info_elements[1] : '';
    }

    // Add the 'dbal_driver' key to the connection options.
    $parts = [];
    parse_str($uri->getQuery(), $parts);
    $dbal_driver = isset($parts['dbal_driver']) ? $parts['dbal_driver'] : '';
    $connection_options['dbal_driver'] = $dbal_driver;

<<<<<<< HEAD
dump([$connection_options]);
=======
//dump([$connection_options]);
>>>>>>> e8abac24
    return $connection_options;
  }

  /**
   * {@inheritdoc}
   */
  public function getFullQualifiedTableName($table) {
    return $this->getDbalExtension()->getDbFullQualifiedTableName($table);
  }

  /**
   * Returns the table prefixes array.
   *
   * @return array
   *   The connection options array.
   */
  public function getPrefixes() {
    return $this->prefixes;
  }

  /**
   * Set the list of prefixes used by this database connection.
   *
   * @param array|string $prefix
   *   Either a single prefix, or an array of prefixes, in any of the multiple
   *   forms documented in default.settings.php.
   */
  public function setPrefixPublic($prefix) {
    return $this->setPrefix($prefix);
  }

  /**
   * @param array<int, mixed>|array<string, mixed>                               $params
   * @param array<int, int|string|Type|null>|array<string, int|string|Type|null> $types
   *
   * @return array{string, list<mixed>, array<int,Type|int|string|null>}
   */
  public function expandArrayParameters(string $sql, array $params, array $types): array {
    if ($this->parser === null) {
      $this->parser = $this->getDbalConnection()->getDatabasePlatform()->createSQLParser();
    }

    $pms = [];
    foreach($params as $k => $v) {
      $pms[substr($k, 1)] = $v;
    }

    $visitor = new ExpandArrayParameters($pms, $types);

    $this->parser->parse($sql, $visitor);

    return [
      $visitor->getSQL(),
      $visitor->getParameters(),
      $visitor->getTypes(),
    ];
  }
}<|MERGE_RESOLUTION|>--- conflicted
+++ resolved
@@ -759,11 +759,7 @@
    * {@inheritdoc}
    */
   public static function createConnectionOptionsFromUrl($url, $root) {
-<<<<<<< HEAD
-dump([$url, $root]);
-=======
 //dump([$url, $root]);
->>>>>>> e8abac24
     $uri = new Uri($url);
     if (empty($uri->getHost()) || empty($uri->getScheme()) || empty($uri->getPath())) {
       throw new \InvalidArgumentException('Minimum requirement: driver://host/database');
@@ -802,11 +798,7 @@
     $dbal_driver = isset($parts['dbal_driver']) ? $parts['dbal_driver'] : '';
     $connection_options['dbal_driver'] = $dbal_driver;
 
-<<<<<<< HEAD
-dump([$connection_options]);
-=======
 //dump([$connection_options]);
->>>>>>> e8abac24
     return $connection_options;
   }
 

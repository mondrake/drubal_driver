<?php

/**
 * @file
 * Initiates a command line installation of Drupal.
 */

// Store the Drupal root path.
$root_path = realpath('');

// Initialize the autoloader.
$class_loader = require_once $root_path . '/autoload.php';

$settings = [
  'parameters' => [
<<<<<<< HEAD
    'profile' => 'minimal',
=======
    'profile' => getenv("DRUDBAL_DRUPAL_PROFILE"),
>>>>>>> e8abac24
    'locale' => 'en',
  ],
  'forms' => [
    'install_settings_form' => [
      'driver' => 'dbal',
      'dbal' => [
        'prefix' => 'DRU',
        'dbal_url' => getenv("DBAL_URL"),
      ],
    ],
    'install_configure_form' => [
      'site_name' => 'drudbal',
      'site_mail' => 'drudbal@drudbal.com',
      'account' => [
        'name' => 'admin',
        'mail' => 'drudbal@drudbal.com',
        'pass' => [
          'pass1' => 'adminpass',
          'pass2' => 'adminpass',
        ],
      ],
      'update_status_module' => [
        1 => TRUE,
        2 => TRUE,
      ],
    ],
  ],
];

// Start the installer.
require_once $root_path . '/core/includes/install.core.inc';
install_drupal($class_loader, $settings);<|MERGE_RESOLUTION|>--- conflicted
+++ resolved
@@ -13,11 +13,7 @@
 
 $settings = [
   'parameters' => [
-<<<<<<< HEAD
-    'profile' => 'minimal',
-=======
     'profile' => getenv("DRUDBAL_DRUPAL_PROFILE"),
->>>>>>> e8abac24
     'locale' => 'en',
   ],
   'forms' => [

--- conflicted
+++ resolved
@@ -32,22 +32,13 @@
     - ORACLE_HOME=/u01/app/oracle/product/11.2.0/xe
     - ORACLE_SID=XE
   matrix:
-<<<<<<< HEAD
-    #- DBAL_URL="mysql://$DB_AUTH@$HOST_ADDR/drudbal" SIMPLETEST_DB="mysql://$DB_AUTH@$HOST_ADDR/drudbal#drudbal_"
-    #- DBAL_URL="mysql://$DB_AUTH@$HOST_ADDR/drudbal" SIMPLETEST_DB="dbal://$DB_AUTH@$HOST_ADDR/drudbal?namespace=Drupal%5CDriver%5CDatabase%5Cdbal&dbal_driver=pdo_mysql#drudbal_"
-    #- DBAL_URL="mysqli://$DB_AUTH@$HOST_ADDR/drudbal" SIMPLETEST_DB="dbal://$DB_AUTH@$HOST_ADDR/drudbal?namespace=Drupal%5CDriver%5CDatabase%5Cdbal&dbal_driver=mysqli#drudbal_"
-    #- DBAL_URL="sqlite:///sites/default/files/.ht.sqlite" SIMPLETEST_DB="sqlite://test_user:test_pass@test_host:3306/sites/default/files/.ht.sqlite"
-    #- DBAL_URL="sqlite:///sites/default/files/.ht.sqlite" SIMPLETEST_DB="dbal://fake/sites/default/files/.ht.sqlite?namespace=Drupal%5CDriver%5CDatabase%5Cdbal&dbal_driver=pdo_sqlite"
-    #- DBAL_URL="sqlite:///:memory:" SIMPLETEST_DB="dbal://fake/:memory:?namespace=Drupal%5CDriver%5CDatabase%5Cdbal&dbal_driver=pdo_sqlite"
-    - DBAL_URL="oci8://ORAROOT:DRUDBAL@$HOST_ADDR:1521/XE" SIMPLETEST_DB="dbal://ORAROOT:DRUDBAL@$HOST_ADDR:1521/XE?namespace=Drupal%5CDriver%5CDatabase%5Cdbal&dbal_driver=oci8"
-=======
-    - DRUDBAL_ENV="mysql"
-    - DRUDBAL_ENV="dbal/mysql"
-    - DRUDBAL_ENV="dbal/mysqli"
-    - DRUDBAL_ENV="sqlite"
-    - DRUDBAL_ENV="dbal/sqlite/file"
-    - DRUDBAL_ENV="dbal/sqlite/memory"
->>>>>>> 438c19e8
+    #- DRUDBAL_ENV="mysql"
+    #- DRUDBAL_ENV="dbal/mysql"
+    #- DRUDBAL_ENV="dbal/mysqli"
+    #- DRUDBAL_ENV="sqlite"
+    #- DRUDBAL_ENV="dbal/sqlite/file"
+    #- DRUDBAL_ENV="dbal/sqlite/memory"
+    - DRUDBAL_ENV="dbal/oci8"
 
 matrix:
   fast_finish: true
@@ -85,6 +76,10 @@
       elif [[ "$DRUDBAL_ENV" == "dbal/sqlite/memory" ]]; then
         export DBAL_URL="sqlite:///:memory:"
         export SIMPLETEST_DB="dbal://fake/:memory:?namespace=Drupal%5CDriver%5CDatabase%5Cdbal&dbal_driver=pdo_sqlite"
+
+      elif [[ "$DRUDBAL_ENV" == "dbal/oci8" ]]; then
+        export DBAL_URL="oci8://ORAROOT:DRUDBAL@$HOST_ADDR:1521/XE"
+        export SIMPLETEST_DB="dbal://ORAROOT:DRUDBAL@$HOST_ADDR:1521/XE?namespace=Drupal%5CDriver%5CDatabase%5Cdbal&dbal_driver=oci8"
       fi
 
   # Remove XDebug.

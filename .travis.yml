# @file
# .travis.yml - Drupal driver for Doctrine DBAL.

language: php

sudo: required

php:
  - 7.3

branches:
  except:
    - /^dev-.*/

env:
  global:
    # Oracle variables.
    - ORACLE_DOWNLOAD_DIR="$HOME/oracle_download"
    - ORACLE_BASEFILE=oracle-xe-11.2.0-1.0.x86_64.rpm.zip
    # Drupal paths.
    - DRUPAL_STAGING_DIR="$HOME/drupal_staging"
    - DRUPAL_PATH="$HOME/drupal8"
    - PATH="$PATH:$DRUPAL_PATH/vendor/bin:$HOME/.composer/vendor/bin"
    # Installation variables.
    - HOST_ADDR="127.0.0.1"
    - HTTP_PORT="8080"
    # Drupal PHPUnit test variables.
    - SIMPLETEST_BASE_URL="http://$HOST_ADDR:$HTTP_PORT"
    # Suppress deprecation handling.
    #- SYMFONY_DEPRECATIONS_HELPER=disabled

  matrix:
    - DRUDBAL_ENV="mysql" TEST_ARGS="--group Database"
    - DRUDBAL_ENV="dbal/mysql" TEST_ARGS="--group Database,Entity,Field"
    - DRUDBAL_ENV="dbal/mysql" TEST_ARGS="--group Installer,Cache,Config"
    - DRUDBAL_ENV="dbal/mysql" TEST_ARGS="--group field"
    - DRUDBAL_ENV="dbal/mysql" TEST_ARGS="--group file"
    - DRUDBAL_ENV="dbal/mysql" TEST_ARGS="--group views --testsuite=kernel"
    - DRUDBAL_ENV="dbal/mysql" TEST_ARGS="--group views --testsuite=functional"
    - DRUDBAL_ENV="dbal/mysqli" TEST_ARGS="--group Database,Entity,Field"
    - DRUDBAL_ENV="dbal/mysqli" TEST_ARGS="--group Installer,Cache,Config"
    - DRUDBAL_ENV="dbal/mysqli" TEST_ARGS="--group field"
    - DRUDBAL_ENV="dbal/mysqli" TEST_ARGS="--group file"
    - DRUDBAL_ENV="dbal/mysqli" TEST_ARGS="--group views --testsuite=kernel"
    - DRUDBAL_ENV="dbal/mysqli" TEST_ARGS="--group views --testsuite=functional"
    - DRUDBAL_ENV="sqlite" TEST_ARGS="--group Database"
    - DRUDBAL_ENV="dbal/sqlite/file" TEST_ARGS="--group Database,Entity,Field"
    - DRUDBAL_ENV="dbal/sqlite/file" TEST_ARGS="--group Installer,Cache,Config"
    - DRUDBAL_ENV="dbal/sqlite/file" TEST_ARGS="--group field"
    - DRUDBAL_ENV="dbal/sqlite/file" TEST_ARGS="--group file"
    - DRUDBAL_ENV="dbal/sqlite/file" TEST_ARGS="--group views"
    - DRUDBAL_ENV="dbal/sqlite/memory" TEST_ARGS="--group Database,Installer,Cache,Config,Entity,Field"
    ##- DRUDBAL_ENV="dbal/oci8" TEST_ARGS="--group Database"
    ##- DRUDBAL_ENV="dbal/oci8" TEST_ARGS="--group Installer,Cache,Config"
    ##- DRUDBAL_ENV="dbal/oci8" TEST_ARGS="--group views --testsuite kernel"

matrix:
  fast_finish: true
  allow_failures:
    - env: DRUDBAL_ENV="dbal/sqlite/file" TEST_ARGS="--group file"
    - env: DRUDBAL_ENV="dbal/sqlite/memory" TEST_ARGS="--group Database,Installer,Cache,Config,Entity,Field"
    - env: DRUDBAL_ENV="dbal/oci8" TEST_ARGS="--group Database"
    - env: DRUDBAL_ENV="dbal/oci8" TEST_ARGS="--group Installer,Cache,Config"
    - env: DRUDBAL_ENV="dbal/oci8" TEST_ARGS="--group views --testsuite kernel"

cache:
  directories:
    #- $DRUPAL_STAGING_DIR
    - $ORACLE_DOWNLOAD_DIR

services:
  - mysql

mysql:
  database: drudbal
  username: root
  encoding: utf8

before_install:
  # Set variables.
  - |
      if [[ "$DRUDBAL_ENV" == "mysql" ]]; then
        export SIMPLETEST_DB="mysql://root:@$HOST_ADDR/drudbal#drudbal_"

      elif [[ "$DRUDBAL_ENV" == "dbal/mysql" ]]; then
        export DBAL_URL="mysql://root:@$HOST_ADDR/drudbal"
        export SIMPLETEST_DB="dbal://root:@$HOST_ADDR/drudbal?dbal_driver=pdo_mysql"

      elif [[ "$DRUDBAL_ENV" == "dbal/mysqli" ]]; then
        export DBAL_URL="mysqli://root:@$HOST_ADDR/drudbal"
        export SIMPLETEST_DB="dbal://root:@$HOST_ADDR/drudbal?dbal_driver=mysqli"

      elif [[ "$DRUDBAL_ENV" == "sqlite" ]]; then
        export SIMPLETEST_DB="sqlite://localhost/sites/default/files/.ht.sqlite"

      elif [[ "$DRUDBAL_ENV" == "dbal/sqlite/file" ]]; then
        export DBAL_URL="sqlite:///$DRUPAL_PATH/sqlite-drudbal"
        export SIMPLETEST_DB="dbal://localhost/$DRUPAL_PATH/sqlite-drudbal?dbal_driver=pdo_sqlite"

      elif [[ "$DRUDBAL_ENV" == "dbal/sqlite/memory" ]]; then
        export DBAL_URL="sqlite:///:memory:"
        export SIMPLETEST_DB="dbal://localhost/:memory:?dbal_driver=pdo_sqlite"

      elif [[ "$DRUDBAL_ENV" == "dbal/oci8" ]]; then
        export DBAL_URL="oci8://ORAROOT:DRUDBAL@$HOST_ADDR:1521/XE"
        export SIMPLETEST_DB="dbal://ORAROOT:DRUDBAL@$HOST_ADDR:1521/XE?dbal_driver=oci8"

      fi

  # Get Oracle XE.
  - |
      if [[ "$DRUDBAL_ENV" == "dbal/oci8" ]]; then
        export ORACLE_COOKIE=sqldev
        export ORACLE_FILE=oracle11g/xe/$ORACLE_BASEFILE
        export ORACLE_HOME=/u01/app/oracle/product/11.2.0/xe
        export ORACLE_SID=XE
        wget 'https://github.com/cbandy/travis-oracle/archive/v2.0.3.tar.gz'
        mkdir -p .travis/oracle
        tar x -C .travis/oracle --strip-components=1 -f v2.0.3.tar.gz
        if [[ ! -f $ORACLE_DOWNLOAD_DIR/$ORACLE_BASEFILE ]]; then
          .travis/oracle/download.sh
          cp .travis/oracle/$ORACLE_BASEFILE $ORACLE_DOWNLOAD_DIR
        fi
        if [[ ! -f .travis/oracle/$ORACLE_BASEFILE ]]; then
          cp $ORACLE_DOWNLOAD_DIR/$ORACLE_BASEFILE .travis/oracle/
        fi
        .travis/oracle/install.sh
        chmod 777 $HOME/build/mondrake/drudbal/tests/travis_ci/$DRUDBAL_ENV/oracle_user.sh
        $HOME/build/mondrake/drudbal/tests/travis_ci/$DRUDBAL_ENV/oracle_user.sh
        # Install Oci8 extension for PHP.
        echo $ORACLE_HOME | pecl install oci8
      fi

  # Remove XDebug.
  - phpenv config-rm xdebug.ini || true
  # Add APCu extension.
  - echo "extension = apcu.so" >> ~/.phpenv/versions/$(phpenv version-name)/etc/php.ini
  - echo "apc.enable_cli=1" >> ~/.phpenv/versions/$(phpenv version-name)/etc/php.ini

  # Create the test db.
  - mysql -e 'CREATE DATABASE IF NOT EXISTS drudbal;'

  # Stage Drupal core to get dependencies.
  - |
      if [[ ! -f $DRUPAL_STAGING_DIR/index.php ]]; then
<<<<<<< HEAD
        git clone --depth=5 --branch=9.0.x http://git.drupal.org/project/drupal.git $DRUPAL_STAGING_DIR
=======
        git clone --depth=5 --branch=8.9.x http://git.drupal.org/project/drupal.git $DRUPAL_STAGING_DIR
>>>>>>> 259370a1
        cd $DRUPAL_STAGING_DIR
        composer install --no-progress --no-suggest
        # Get Drupal Console
        composer require "drupal/console:^1.9.2" --no-progress --no-suggest
        composer update doctrine/common phpunit/phpunit phpspec/prophecy --with-dependencies --no-progress --no-suggest
        # Get Doctrine DBAL
        composer require "mondrake/drudbal:dev-master" --no-progress --no-suggest
      fi

  # Copy staged Drupal core to running path.
  - mkdir -p $DRUPAL_PATH
  - cp -r $DRUPAL_STAGING_DIR/. $DRUPAL_PATH
  - cd $DRUPAL_PATH

  # Apply Drupal core patches.
  # [#2867788] Log::findCaller fails to report the correct caller function with non-core drivers.
  - curl https://www.drupal.org/files/issues/2019-05-28/2867788-53.patch | git apply
  # [#2871374] SelectTest::testVulnerableComment fails when driver overrides Select::__toString
  - curl https://www.drupal.org/files/issues/2018-07-25/2871374-6.patch | git apply
  # [#2874499] Test failures when db driver is set to not support transactions
  #- curl https://www.drupal.org/files/issues/2018-08-23/2874499-12-transaction-enabled.patch | git apply
  # [#2657888] Add Date function support in DTBNG
  - curl https://www.drupal.org/files/issues/2657888-18.patch | git apply
  # [#2912973] Mismatching call to databaseType() in LangcodeToAsciiUpdateTest
  - curl https://www.drupal.org/files/issues/2912973-2.patch | git apply
  # [#2992274] Installer tests fail if contrib driver hides database credentials form fields
  - curl https://www.drupal.org/files/issues/2019-04-02/2992274-5.patch | git apply

install:
  # Copy the cloned repo to the libraries/drudbal directory, overriding the
  # composer install.
  - rm -rf $DRUPAL_PATH/libraries/drudbal
  - cp -r $HOME/build/mondrake/drudbal $DRUPAL_PATH/libraries/drudbal

  # Patch DBAL for Oracle createSchema fixes https://github.com/doctrine/dbal/pull/2766
  - |
      if [[ "$DRUDBAL_ENV" == "dbal/oci8" ]]; then
        cd $DRUPAL_PATH/vendor/doctrine/dbal
        patch -p1 < $DRUPAL_PATH/libraries/drudbal/tests/travis_ci/$DRUDBAL_ENV/dbal.patch
      fi

  # Create a directory for the driver, and symlink it to the module's one.
  - mkdir -p $DRUPAL_PATH/drivers/lib/Drupal/Driver/Database/
  - cd $DRUPAL_PATH/drivers/lib/Drupal/Driver/Database/
  - ln -s $DRUPAL_PATH/libraries/drudbal/lib dbal

  # Patch tests for debugging if necessary.
  - cd $DRUPAL_PATH
  - if [[ -f $DRUPAL_PATH/libraries/drudbal/tests/travis_ci/$DRUDBAL_ENV/test_debug.patch ]]; then git apply -v $DRUPAL_PATH/libraries/drudbal/tests/travis_ci/$DRUDBAL_ENV/test_debug.patch; fi

  # Install Drupal.
  - cd $DRUPAL_PATH/core
  - drupal site:install minimal $SIMPLETEST_DB --no-interaction

  # Get a webserver running.
  - drupal server $HOST_ADDR:$HTTP_PORT &
  - sleep 4s

  # Post install tasks.
  - drupal site:status || true

script:
  # Only run selected tests to avoid Travis timeout.
  - $DRUPAL_PATH/vendor/bin/phpunit $TEST_ARGS

after_script:
  - cd $DRUPAL_PATH/libraries/drudbal
  - $DRUPAL_PATH/vendor/bin/phpcs

notifications:
  email:
    on_success: never
    on_failure: always<|MERGE_RESOLUTION|>--- conflicted
+++ resolved
@@ -143,11 +143,7 @@
   # Stage Drupal core to get dependencies.
   - |
       if [[ ! -f $DRUPAL_STAGING_DIR/index.php ]]; then
-<<<<<<< HEAD
         git clone --depth=5 --branch=9.0.x http://git.drupal.org/project/drupal.git $DRUPAL_STAGING_DIR
-=======
-        git clone --depth=5 --branch=8.9.x http://git.drupal.org/project/drupal.git $DRUPAL_STAGING_DIR
->>>>>>> 259370a1
         cd $DRUPAL_STAGING_DIR
         composer install --no-progress --no-suggest
         # Get Drupal Console

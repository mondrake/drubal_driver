# @file
# .travis.yml - Drupal driver for Doctrine DBAL.

language: php

sudo: required
<<<<<<< HEAD
=======

>>>>>>> ae2191f7
dist: precise

php:
  - 7
  #- nightly

branches:
  except:
    - /^dev-.*/

env:
  global:
    - DRUPAL_PATH="$HOME/drupal8"
    - PATH="$PATH:$DRUPAL_PATH/vendor/bin:$HOME/.composer/vendor/bin"
    # Installation variables.
    - DB_AUTH="root:"
    - HOST_ADDR="127.0.0.1"
    - HTTP_PORT="8080"
    # Drupal PHPUnit test variables.
    - SIMPLETEST_BASE_URL="http://$HOST_ADDR:$HTTP_PORT"
  matrix:
    - DBAL_URL="mysql://$DB_AUTH@$HOST_ADDR/drudbal" SIMPLETEST_DB="dbal://$DB_AUTH@$HOST_ADDR/drudbal?namespace=Drupal%5CDriver%5CDatabase%5Cdbal&dbal_driver=pdo_mysql#drudbal_"
    - DBAL_URL="mysqli://$DB_AUTH@$HOST_ADDR/drudbal" SIMPLETEST_DB="dbal://$DB_AUTH@$HOST_ADDR/drudbal?namespace=Drupal%5CDriver%5CDatabase%5Cdbal&dbal_driver=mysqli#drudbal_"

mysql:
  database: drudbal
  username: root
  encoding: utf8

matrix:
  fast_finish: true
  allow_failures:
    - php: nightly

before_install:
  # Remove XDebug
  - phpenv config-rm xdebug.ini
  # Add APCu extension.
  - echo "extension = apcu.so" >> ~/.phpenv/versions/$(phpenv version-name)/etc/php.ini

  # Get Drupal core and dependencies
  - git clone http://git.drupal.org/project/drupal.git $DRUPAL_PATH
  - cd $DRUPAL_PATH
  - composer install

  # Apply Drupal core patches
  # [#2605284] Testing framework does not work with contributed database drivers
  - git apply $HOME/build/mondrake/drudbal/misc/simpletest_is_broken_on-2605284-89.patch
  # [#2867700] ConnectionUnitTest::testConnectionOpen fails if the driver is not implementing a PDO connection
  - git apply $HOME/build/mondrake/drudbal/misc/2867700-28.patch
  # [#2867788] Log::findCaller fails to report the correct caller function with non-core drivers.
  - git apply $HOME/build/mondrake/drudbal/misc/2867788-12.patch
  # [#2871374] SelectTest::testVulnerableComment fails when driver overrides Select::__toString
  - git apply $HOME/build/mondrake/drudbal/misc/2871374-2.patch
  # [#2868273] Missing a test for table TRUNCATE while in transaction
  - git apply $HOME/build/mondrake/drudbal/misc/2868273-9.patch
  # [#2874499] Test failures when db driver is set to not support transactions
  - git apply $HOME/build/mondrake/drudbal/misc/2874499-6-transaction-enabled.patch

  # Get Drupal Console
  #- composer require "drupal/console:~1.0" --prefer-dist --optimize-autoloader

  # Get Doctrine DBAL
  - composer require "doctrine/dbal:^2.5.12"

install:
  # Copy the repo to the modules/contrib directory.
  - mkdir -p $DRUPAL_PATH/modules/contrib/drudbal
  - cp -r $HOME/build/mondrake/drudbal $DRUPAL_PATH/modules/contrib

  # Create a directory for the driver, and symlink it to the module's one.
  - mkdir -p $DRUPAL_PATH/drivers/lib/Drupal/Driver/Database/
  - cd $DRUPAL_PATH/drivers/lib/Drupal/Driver/Database/
  - ln -s $DRUPAL_PATH/modules/contrib/drudbal/drivers/lib/Drupal/Driver/Database/dbal dbal

  # Get a live database
  - mysql -e 'CREATE DATABASE drudbal;'

  # Install Drupal
  - cd $DRUPAL_PATH/core
  - cp $DRUPAL_PATH/modules/contrib/drudbal/misc/install_cli.php install_cli.php
  - php install_cli.php

  # Get a webserver running.
  #- drupal --quiet server "$DRUPAL_SERVER_ADDRESS:$DRUPAL_SERVER_HTTP_PORT" &
  #- sleep 4s
  #- drupal site:status

script:
  - cd $DRUPAL_PATH/core
  # Only run selected tests to avoid Travis timeout.
  - ../vendor/bin/phpunit --testsuite kernel --group Database --verbose

notifications:
  email: false<|MERGE_RESOLUTION|>--- conflicted
+++ resolved
@@ -4,10 +4,7 @@
 language: php
 
 sudo: required
-<<<<<<< HEAD
-=======
 
->>>>>>> ae2191f7
 dist: precise
 
 php:

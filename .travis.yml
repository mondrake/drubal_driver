# @file
# .travis.yml - Drupal driver for Doctrine DBAL.

os: linux

language: php

dist: bionic

php: 7.4

branches:
  except:
    - /^dev-.*/

jobs:
  include:
    - env: DRUDBAL_ENV="mysql" TEST_ARGS="--group Database"
      services:
        - mysql
#    - env: DRUDBAL_ENV="dbal/mariadb" TEST_ARGS="--group Database"
#      addons:
#        mariadb: '10.2'
    - env: DRUDBAL_ENV="dbal/mysql" TEST_ARGS="--group Database"
      services:
        - mysql
#    - env: DRUDBAL_ENV="dbal/mysql" TEST_ARGS="--group Database,Entity,Field"
#      services:
#        - mysql
#    - env: DRUDBAL_ENV="dbal/mysql" TEST_ARGS="--group Installer,Cache,Config"
#      services:
#        - mysql
#    - env: DRUDBAL_ENV="dbal/mysql" TEST_ARGS="--group field"
#      services:
#        - mysql
#    - env: DRUDBAL_ENV="dbal/mysql" TEST_ARGS="--group file"
#      services:
#        - mysql
#    - env: DRUDBAL_ENV="dbal/mysql" TEST_ARGS="--group views"
#      services:
#        - mysql
#    - env: DRUDBAL_ENV="dbal/mysqli" TEST_ARGS="--group Database,Entity,Field"
#      services:
#        - mysql
#    - env: DRUDBAL_ENV="dbal/mysqli" TEST_ARGS="--group Installer,Cache,Config"
#      services:
#        - mysql
#    - env: DRUDBAL_ENV="dbal/mysqli" TEST_ARGS="--group field"
#      services:
#        - mysql
#    - env: DRUDBAL_ENV="dbal/mysqli" TEST_ARGS="--group file"
#      services:
#        - mysql
#    - env: DRUDBAL_ENV="dbal/mysqli" TEST_ARGS="--group views --testsuite=kernel"
#      services:
#        - mysql
#    - env: DRUDBAL_ENV="dbal/mysqli" TEST_ARGS="--group views --testsuite=functional"
#      services:
#        - mysql
#    - env: DRUDBAL_ENV="dbal/mysqli" TEST_ARGS="--group Database,Entity,Field"
#      services:
#        - mysql
#    - env: DRUDBAL_ENV="sqlite" TEST_ARGS="--group Database"
#    - env: DRUDBAL_ENV="dbal/sqlite/file" TEST_ARGS="--group Database,Entity,Field"
    - env: DRUDBAL_ENV="dbal/sqlite/file" TEST_ARGS="--group Database"
#    - env: DRUDBAL_ENV="dbal/sqlite/file" TEST_ARGS="--group Installer,Cache,Config"
#    - env: DRUDBAL_ENV="dbal/sqlite/file" TEST_ARGS="--group field"
#    - env: DRUDBAL_ENV="dbal/sqlite/file" TEST_ARGS="--group views"
#    - stage: Allow Failures
#      env: DRUDBAL_ENV="dbal/sqlite/file" TEST_ARGS="--group file"
#    - stage: Allow Failures
#      env: DRUDBAL_ENV="dbal/sqlite/memory" TEST_ARGS="--group Database,Installer,Cache,Config,Entity,Field"
  fast_finish: true
#  allow_failures:
#    - env: DRUDBAL_ENV="dbal/sqlite/file" TEST_ARGS="--group file"
#    - env: DRUDBAL_ENV="dbal/sqlite/memory" TEST_ARGS="--group Database,Installer,Cache,Config,Entity,Field"

cache:
  directories:
    #- $DRUPAL_STAGING_DIR
    #- $ORACLE_DOWNLOAD_DIR
    - $HOME/.composer/cache

before_install:
  # Set variables.

  # Drupal paths.
  - export DRUPAL_STAGING_DIR="$HOME/drupal_staging"
  - export DRUPAL_PATH="$HOME/drupal8"
  - export PATH="$PATH:$DRUPAL_PATH/vendor/bin:$HOME/.composer/vendor/bin"
  # Installation variables.
  - export HOST_ADDR="127.0.0.1"
  - export HTTP_PORT="8080"
  # Drupal PHPUnit test variables.
  - export SIMPLETEST_BASE_URL="http://$HOST_ADDR:$HTTP_PORT"
  # Suppress deprecation handling.
  #- export SYMFONY_DEPRECATIONS_HELPER=disabled

  # Expand environment-dependent variables.
  - |
      if [[ "$DRUDBAL_ENV" == "mysql" ]]; then
        export SIMPLETEST_DB="mysql://root:@$HOST_ADDR/drudbal#drudbal_"
        export INSTALL_VIA="drush"

      elif [[ "$DRUDBAL_ENV" == "dbal/mysql" ]]; then
        export DBAL_URL="mysql://root:@$HOST_ADDR/drudbal"
        export SIMPLETEST_DB="dbal://root:@$HOST_ADDR/drudbal?dbal_driver=pdo_mysql"
        export INSTALL_VIA="dbal"

      elif [[ "$DRUDBAL_ENV" == "dbal/mariadb" ]]; then
        export DBAL_URL="mysql://root:@$HOST_ADDR/drudbal"
        export SIMPLETEST_DB="dbal://root:@$HOST_ADDR/drudbal?dbal_driver=pdo_mysql"
        export INSTALL_VIA="dbal"

      elif [[ "$DRUDBAL_ENV" == "dbal/mysqli" ]]; then
        export DBAL_URL="mysqli://root:@$HOST_ADDR/drudbal"
        export SIMPLETEST_DB="dbal://root:@$HOST_ADDR/drudbal?dbal_driver=mysqli"
        export INSTALL_VIA="dbal"

      elif [[ "$DRUDBAL_ENV" == "sqlite" ]]; then
        export SIMPLETEST_DB="sqlite://localhost/sites/default/files/.ht.sqlite"
        export INSTALL_VIA="drush"
        export SQLITE_UPDATE="true"

      elif [[ "$DRUDBAL_ENV" == "dbal/sqlite/file" ]]; then
        export DBAL_URL="sqlite:///$DRUPAL_PATH/sqlite-drudbal"
        export SIMPLETEST_DB="dbal://localhost/$DRUPAL_PATH/sqlite-drudbal?dbal_driver=pdo_sqlite"
        export INSTALL_VIA="dbal"
        export SQLITE_UPDATE="true"

      elif [[ "$DRUDBAL_ENV" == "dbal/sqlite/memory" ]]; then
        export DBAL_URL="sqlite:///:memory:"
        export SIMPLETEST_DB="dbal://localhost/:memory:?dbal_driver=pdo_sqlite"
        export INSTALL_VIA="dbal"
        export SQLITE_UPDATE="true"

      elif [[ "$DRUDBAL_ENV" == "dbal/oci8" ]]; then
        export DBAL_URL="oci8://ORAROOT:DRUDBAL@$HOST_ADDR:1521/XE"
        export SIMPLETEST_DB="dbal://ORAROOT:DRUDBAL@$HOST_ADDR:1521/XE?dbal_driver=oci8"
        export INSTALL_VIA="dbal"

      fi

  # Update SQLite.
  - |
      if [[ "$SQLITE_UPDATE" == "true" ]]; then
        sudo echo "deb http://archive.ubuntu.com/ubuntu focal main restricted universe multiverse" > /etc/apt/sources.list
        sudo apt-get update
        sudo apt-get -y install sqlite3/focal
      fi

  # Remove XDebug.
  - phpenv config-rm xdebug.ini || true
  # Add APCu extension.
  - echo "extension = apcu.so" >> ~/.phpenv/versions/$(phpenv version-name)/etc/php.ini
  - echo "apc.enable_cli=1" >> ~/.phpenv/versions/$(phpenv version-name)/etc/php.ini

  # Create the test db.
  - mysql -e 'CREATE DATABASE IF NOT EXISTS drudbal;' || true

  # Stage Drupal core to get dependencies.
  - |
      if [[ ! -f $DRUPAL_STAGING_DIR/index.php ]]; then
        git clone --depth=5 --branch=9.0.x http://git.drupal.org/project/drupal.git $DRUPAL_STAGING_DIR
        cd $DRUPAL_STAGING_DIR
        composer install --no-progress --no-suggest
        # Get Drush
        # composer require drush/drush --no-progress --no-suggest
        # composer update phpunit/phpunit symfony/var-dumper --with-dependencies --no-progress --no-suggest
        # Get Doctrine DBAL
        composer require drush/drush "mondrake/drudbal:dev-master" --no-progress --no-suggest
      fi

  # Copy staged Drupal core to running path.
  - mkdir -p $DRUPAL_PATH
  - cp -r $DRUPAL_STAGING_DIR/. $DRUPAL_PATH
  - cd $DRUPAL_PATH

  # Apply Drupal core patches.
  # [#2657888] Add Date function support in DTBNG
  - curl https://www.drupal.org/files/issues/2657888-18.patch | git apply
  # [#2992274] Installer tests fail if contrib driver hides database credentials form fields
  - curl https://www.drupal.org/files/issues/2019-04-02/2992274-5.patch | git apply
<<<<<<< HEAD
  # [#3118477] RegistryTest, RegistryLegacyTest both define the same class, use mock instead
  - curl https://www.drupal.org/files/issues/2020-03-07/3118477_4.patch | git apply
  # [#2986452] Database reserved keywords need to be quoted as per the ANSI standard
  - curl https://www.drupal.org/files/issues/2020-03-09/2986452-9.0.x-123.patch | git apply -v
=======
>>>>>>> 7861ece5

install:
  # Copy the cloned repo to the libraries/drudbal directory, overriding the
  # composer install.
  - rm -rf $DRUPAL_PATH/libraries/drudbal
  - cp -r $HOME/build/mondrake/drudbal $DRUPAL_PATH/libraries/drudbal

  # Create a directory for the driver, and symlink it to the module's one.
  - mkdir -p $DRUPAL_PATH/drivers/lib/Drupal/Driver/Database/
  - cd $DRUPAL_PATH/drivers/lib/Drupal/Driver/Database/
  - ln -s $DRUPAL_PATH/libraries/drudbal/lib dbal

  # Patch tests for debugging if necessary.
  - cd $DRUPAL_PATH
  - if [[ -f $DRUPAL_PATH/libraries/drudbal/tests/travis_ci/$DRUDBAL_ENV/test_debug.patch ]]; then git apply -v $DRUPAL_PATH/libraries/drudbal/tests/travis_ci/$DRUDBAL_ENV/test_debug.patch; fi

  # Install Drupal.
  - cd $DRUPAL_PATH/core
  - |
      if [[ "$INSTALL_VIA" == "drush" ]]; then
        drush site-install standard --db-url=$SIMPLETEST_DB -y

      elif [[ "$INSTALL_VIA" == "dbal" ]]; then
        cp $DRUPAL_PATH/libraries/drudbal/tests/travis_ci/install_cli.php install_cli.php
        php install_cli.php
      fi

  # Get a webserver running.
  - drush runserver $HOST_ADDR:$HTTP_PORT &
  - sleep 2s

  # Post install tasks.
  - drush core:status || true

script:
  # Only run selected tests to avoid Travis timeout.
  - $DRUPAL_PATH/vendor/bin/phpunit $TEST_ARGS

after_script:
  - cd $DRUPAL_PATH/libraries/drudbal
  - $DRUPAL_PATH/vendor/bin/phpcs

notifications:
  email:
    on_success: never
    on_failure: always<|MERGE_RESOLUTION|>--- conflicted
+++ resolved
@@ -181,13 +181,6 @@
   - curl https://www.drupal.org/files/issues/2657888-18.patch | git apply
   # [#2992274] Installer tests fail if contrib driver hides database credentials form fields
   - curl https://www.drupal.org/files/issues/2019-04-02/2992274-5.patch | git apply
-<<<<<<< HEAD
-  # [#3118477] RegistryTest, RegistryLegacyTest both define the same class, use mock instead
-  - curl https://www.drupal.org/files/issues/2020-03-07/3118477_4.patch | git apply
-  # [#2986452] Database reserved keywords need to be quoted as per the ANSI standard
-  - curl https://www.drupal.org/files/issues/2020-03-09/2986452-9.0.x-123.patch | git apply -v
-=======
->>>>>>> 7861ece5
 
 install:
   # Copy the cloned repo to the libraries/drudbal directory, overriding the

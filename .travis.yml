# @file
# .travis.yml - Drupal driver for Doctrine DBAL.

language: php

sudo: required

php:
<<<<<<< HEAD
  - 7.2
=======
  - 7.1
  #- 7.2
>>>>>>> ed2669ca

branches:
  except:
    - /^dev-.*/

env:
  global:
    # Oracle variables.
    - ORACLE_DOWNLOAD_DIR="$HOME/oracle_download"
    - ORACLE_BASEFILE=oracle-xe-11.2.0-1.0.x86_64.rpm.zip
    # Drupal paths.
    - DRUPAL_STAGING_DIR="$HOME/drupal_staging"
    - DRUPAL_PATH="$HOME/drupal8"
    - PATH="$PATH:$DRUPAL_PATH/vendor/bin:$HOME/.composer/vendor/bin"
    # Installation variables.
    - HOST_ADDR="127.0.0.1"
    - HTTP_PORT="8080"
    # Drupal PHPUnit test variables.
    - SIMPLETEST_BASE_URL="http://$HOST_ADDR:$HTTP_PORT"
  matrix:
    - DRUDBAL_ENV="mysql" TEST_ARGS="--group Database"
    - DRUDBAL_ENV="dbal/mysql" TEST_ARGS="--group Database,Cache,Config,Entity,Field"
    - DRUDBAL_ENV="dbal/mysql" TEST_ARGS="--group field"
    - DRUDBAL_ENV="dbal/mysql" TEST_ARGS="--group views"
    - DRUDBAL_ENV="dbal/mysqli" TEST_ARGS="--group Database,Cache,Config,Entity,Field"
    - DRUDBAL_ENV="dbal/mysqli" TEST_ARGS="--group field"
    - DRUDBAL_ENV="dbal/mysqli" TEST_ARGS="--group views"
    - DRUDBAL_ENV="sqlite" TEST_ARGS="--group Database,Entity --testsuite kernel"
    - DRUDBAL_ENV="dbal/sqlite/file" TEST_ARGS="--group Database,Cache,Config,Entity,Field --testsuite kernel"
    - DRUDBAL_ENV="dbal/sqlite/file" TEST_ARGS="--group field --testsuite kernel"
    - DRUDBAL_ENV="dbal/sqlite/file" TEST_ARGS="--group views --testsuite kernel"
    - DRUDBAL_ENV="dbal/sqlite/memory" TEST_ARGS="--group Database,Entity --testsuite kernel"
    - DRUDBAL_ENV="dbal/oci8" TEST_ARGS="--group Database,Cache,Config --testsuite kernel"
    #- DRUDBAL_ENV="dbal/oci8" TEST_ARGS="--group Entity,views,field,Field"

matrix:
  fast_finish: true
  allow_failures:
    - env: DRUDBAL_ENV="dbal/oci8" TEST_ARGS="--group Database,Cache,Config --testsuite kernel"

cache:
  directories:
    - $DRUPAL_STAGING_DIR
    - $ORACLE_DOWNLOAD_DIR

before_cache:
  - travis cache --delete

before_install:
  # Set variables.
  - |
      if [[ "$DRUDBAL_ENV" == "mysql" ]]; then
        export DBAL_URL="mysql://root:@$HOST_ADDR/drudbal"
        export SIMPLETEST_DB="mysql://root:@$HOST_ADDR/drudbal#drudbal_"

      elif [[ "$DRUDBAL_ENV" == "dbal/mysql" ]]; then
        export DBAL_URL="mysql://root:@$HOST_ADDR/drudbal"
        export SIMPLETEST_DB="dbal://root:@$HOST_ADDR/drudbal?namespace=Drupal%5CDriver%5CDatabase%5Cdbal&dbal_driver=pdo_mysql#drudbal_"

      elif [[ "$DRUDBAL_ENV" == "dbal/mysqli" ]]; then
        export DBAL_URL="mysqli://root:@$HOST_ADDR/drudbal"
        export SIMPLETEST_DB="dbal://root:@$HOST_ADDR/drudbal?namespace=Drupal%5CDriver%5CDatabase%5Cdbal&dbal_driver=mysqli#drudbal_"

      elif [[ "$DRUDBAL_ENV" == "sqlite" ]]; then
        export DBAL_URL="sqlite:///sites/default/files/.ht.sqlite"
        export SIMPLETEST_DB="sqlite://test_user:test_pass@test_host:3306/sites/default/files/.ht.sqlite"

      elif [[ "$DRUDBAL_ENV" == "dbal/sqlite/file" ]]; then
        export DBAL_URL="sqlite:///sites/default/files/.ht.sqlite"
        export SIMPLETEST_DB="dbal://fake/sites/default/files/.ht.sqlite?namespace=Drupal%5CDriver%5CDatabase%5Cdbal&dbal_driver=pdo_sqlite"

      elif [[ "$DRUDBAL_ENV" == "dbal/sqlite/memory" ]]; then
        export DBAL_URL="sqlite:///:memory:"
        export SIMPLETEST_DB="dbal://fake/:memory:?namespace=Drupal%5CDriver%5CDatabase%5Cdbal&dbal_driver=pdo_sqlite"

      elif [[ "$DRUDBAL_ENV" == "dbal/oci8" ]]; then
        export DBAL_URL="oci8://ORAROOT:DRUDBAL@$HOST_ADDR:1521/XE"
        export SIMPLETEST_DB="dbal://ORAROOT:DRUDBAL@$HOST_ADDR:1521/XE?namespace=Drupal%5CDriver%5CDatabase%5Cdbal&dbal_driver=oci8"

      fi

  # Get Oracle XE.
  - |
      if [[ "$DRUDBAL_ENV" == "dbal/oci8" ]]; then
        export ORACLE_COOKIE=sqldev
        export ORACLE_FILE=oracle11g/xe/$ORACLE_BASEFILE
        export ORACLE_HOME=/u01/app/oracle/product/11.2.0/xe
        export ORACLE_SID=XE
        wget 'https://github.com/cbandy/travis-oracle/archive/v2.0.3.tar.gz'
        mkdir -p .travis/oracle
        tar x -C .travis/oracle --strip-components=1 -f v2.0.3.tar.gz
        if [[ ! -f $ORACLE_DOWNLOAD_DIR/$ORACLE_BASEFILE ]]; then
          .travis/oracle/download.sh
          cp .travis/oracle/$ORACLE_BASEFILE $ORACLE_DOWNLOAD_DIR
        fi
        if [[ ! -f .travis/oracle/$ORACLE_BASEFILE ]]; then
          cp $ORACLE_DOWNLOAD_DIR/$ORACLE_BASEFILE .travis/oracle/
        fi
        .travis/oracle/install.sh
        chmod 777 $HOME/build/mondrake/drudbal/tests/travis_ci/$DRUDBAL_ENV/oracle_user.sh
        $HOME/build/mondrake/drudbal/tests/travis_ci/$DRUDBAL_ENV/oracle_user.sh
        # Install Oci8 extension for PHP.
        echo $ORACLE_HOME | pecl install oci8
      fi

  # Remove XDebug.
  - phpenv config-rm xdebug.ini
  # Add APCu extension.
  - echo "extension = apcu.so" >> ~/.phpenv/versions/$(phpenv version-name)/etc/php.ini

  # Stage Drupal core to get dependencies.
  - |
      if [[ ! -f $DRUPAL_STAGING_DIR/index.php ]]; then
        git clone http://git.drupal.org/project/drupal.git $DRUPAL_STAGING_DIR
        cd $DRUPAL_STAGING_DIR
        # --- PHP 7.2 patches.
        # [#2927806] Use PHPUnit 6 for testing when PHP version >= 7.2
        curl https://www.drupal.org/files/issues/2927806-57.patch | git apply
        # [#2923015] [PHP 7.2] Incompatible method declarations
        #- curl https://www.drupal.org/files/issues/2923015.patch | git apply
        composer install --no-progress --no-suggest
        # Get Drupal Console
        composer require "drupal/console" --no-progress --no-suggest
        composer require "doctrine/common:^2.7.1" --no-progress --no-suggest
        # Get Doctrine DBAL
        composer require "doctrine/dbal:~2.6.3" --no-progress --no-suggest
        composer update --no-progress --no-suggest
      fi

  # Always get latest Drupal core.
  - git clone http://git.drupal.org/project/drupal.git $DRUPAL_PATH
  - cd $DRUPAL_PATH

  # Apply Drupal core patches.
  # [#2605284] Testing framework does not work with contributed database drivers
  - curl https://www.drupal.org/files/issues/simpletest_is_broken_on-2605284-89.patch | git apply
  # [#2867788] Log::findCaller fails to report the correct caller function with non-core drivers.
  - curl https://www.drupal.org/files/issues/2867788-22_0.patch | git apply
  # [#2871374] SelectTest::testVulnerableComment fails when driver overrides Select::__toString
  - curl https://www.drupal.org/files/issues/2871374-2.patch | git apply
  # [#2868273] Missing a test for table TRUNCATE while in transaction
  - curl https://www.drupal.org/files/issues/2868273-9.patch | git apply
  # [#2874499] Test failures when db driver is set to not support transactions
  - curl https://www.drupal.org/files/issues/2874499-7-transaction-enabled.patch | git apply
  # [#2875679] BasicSyntaxTest::testConcatFields fails with contrib driver
  - curl https://www.drupal.org/files/issues/2875679-2.patch | git apply
  # [#2879677] Decouple getting table vs column comments in Schema
  - curl https://www.drupal.org/files/issues/2879677-5.patch | git apply
  # [#2881522] Add a Schema::getPrimaryKeyColumns method to remove database specific logic from test
  - curl https://www.drupal.org/files/issues/2881522-2.patch | git apply
  # [#2657888] Add Date function support in DTBNG
  - curl https://www.drupal.org/files/issues/2657888-12-d8-sqlsrv_oracle_date_support.patch | git apply
  # [#2912973] Mismatching call to databaseType() in LangcodeToAsciiUpdateTest
  - curl https://www.drupal.org/files/issues/2912973-2.patch | git apply
  
install:
  # Copy the vendor dependencies.
  - mkdir -p $DRUPAL_PATH/vendor
  - cp -r $DRUPAL_STAGING_DIR/vendor/. $DRUPAL_PATH/vendor
  - cp -r $DRUPAL_STAGING_DIR/composer.* $DRUPAL_PATH

  # Copy the repo to the modules/contrib directory.
  - mkdir -p $DRUPAL_PATH/modules/contrib/drudbal
  - cp -r $HOME/build/mondrake/drudbal $DRUPAL_PATH/modules/contrib

  # Patch DBAL for Oracle createSchema fixes https://github.com/doctrine/dbal/pull/2766
  - |
      if [[ "$DRUDBAL_ENV" == "dbal/oci8" ]]; then
        cd $DRUPAL_PATH/vendor/doctrine/dbal
        patch -p1 < $DRUPAL_PATH/modules/contrib/drudbal/tests/travis_ci/$DRUDBAL_ENV/dbal.patch
      fi

  # Create a directory for the driver, and symlink it to the module's one.
  - mkdir -p $DRUPAL_PATH/drivers/lib/Drupal/Driver/Database/
  - cd $DRUPAL_PATH/drivers/lib/Drupal/Driver/Database/
  - ln -s $DRUPAL_PATH/modules/contrib/drudbal/drivers/lib/Drupal/Driver/Database/dbal dbal

  # Patch tests for debugging if necessary.
  - cd $DRUPAL_PATH
  - if [[ -f $DRUPAL_PATH/modules/contrib/drudbal/tests/travis_ci/$DRUDBAL_ENV/test_debug.patch ]]; then git apply -v $DRUPAL_PATH/modules/contrib/drudbal/tests/travis_ci/$DRUDBAL_ENV/test_debug.patch; fi

  # Install Drupal.
  - cp $DRUPAL_PATH/modules/contrib/drudbal/tests/travis_ci/*.php $DRUPAL_PATH/core
  - cd $DRUPAL_PATH/core
  - php install_cli.php

  # Get a webserver running.
  - drupal server $HOST_ADDR:$HTTP_PORT &
  - sleep 4s

  # Post install tasks.
  - if [[ ! "$DRUDBAL_ENV" == "dbal/sqlite/memory" ]]; then drupal site:status; fi
  - php post_install.php

script:
  - cd $DRUPAL_PATH/core
  # Only run selected tests to avoid Travis timeout.
  - ../vendor/bin/phpunit $TEST_ARGS

after_script:
  - cd $DRUPAL_PATH/modules/contrib/drudbal
  - ../../../vendor/bin/phpcs

notifications:
  email:
    on_success: never
    on_failure: always<|MERGE_RESOLUTION|>--- conflicted
+++ resolved
@@ -6,12 +6,7 @@
 sudo: required
 
 php:
-<<<<<<< HEAD
   - 7.2
-=======
-  - 7.1
-  #- 7.2
->>>>>>> ed2669ca
 
 branches:
   except:

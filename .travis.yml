# @file
# .travis.yml - Drupal driver for Doctrine DBAL.

language: php

sudo: required

php:
  - 7.4snapshot

branches:
  except:
    - /^dev-.*/

env:
  global:
    # Oracle variables.
    - ORACLE_DOWNLOAD_DIR="$HOME/oracle_download"
    - ORACLE_BASEFILE=oracle-xe-11.2.0-1.0.x86_64.rpm.zip
    # Drupal paths.
    - DRUPAL_STAGING_DIR="$HOME/drupal_staging"
    - DRUPAL_PATH="$HOME/drupal8"
    - PATH="$PATH:$DRUPAL_PATH/vendor/bin:$HOME/.composer/vendor/bin"
    # Installation variables.
    - HOST_ADDR="127.0.0.1"
    - HTTP_PORT="8080"
    # Drupal PHPUnit test variables.
    - SIMPLETEST_BASE_URL="http://$HOST_ADDR:$HTTP_PORT"
    # Suppress deprecation handling.
    #- SYMFONY_DEPRECATIONS_HELPER=disabled

  matrix:
    - DRUDBAL_ENV="mysql" TEST_ARGS="--group Database"
    - DRUDBAL_ENV="dbal/mysql" TEST_ARGS="--group Database,Entity,Field"
    - DRUDBAL_ENV="dbal/mysql" TEST_ARGS="--group Installer,Cache,Config"
    - DRUDBAL_ENV="dbal/mysql" TEST_ARGS="--group field"
    - DRUDBAL_ENV="dbal/mysql" TEST_ARGS="--group file"
    - DRUDBAL_ENV="dbal/mysql" TEST_ARGS="--group views --testsuite=kernel"
    - DRUDBAL_ENV="dbal/mysql" TEST_ARGS="--group views --testsuite=functional"
    - DRUDBAL_ENV="dbal/mysqli" TEST_ARGS="--group Database,Entity,Field"
    - DRUDBAL_ENV="dbal/mysqli" TEST_ARGS="--group Installer,Cache,Config"
    - DRUDBAL_ENV="dbal/mysqli" TEST_ARGS="--group field"
    - DRUDBAL_ENV="dbal/mysqli" TEST_ARGS="--group file"
    - DRUDBAL_ENV="dbal/mysqli" TEST_ARGS="--group views --testsuite=kernel"
    - DRUDBAL_ENV="dbal/mysqli" TEST_ARGS="--group views --testsuite=functional"
    - DRUDBAL_ENV="sqlite" TEST_ARGS="--group Database"
    - DRUDBAL_ENV="dbal/sqlite/file" TEST_ARGS="--group Database,Entity,Field"
    - DRUDBAL_ENV="dbal/sqlite/file" TEST_ARGS="--group Installer,Cache,Config"
    - DRUDBAL_ENV="dbal/sqlite/file" TEST_ARGS="--group field"
    - DRUDBAL_ENV="dbal/sqlite/file" TEST_ARGS="--group file"
    - DRUDBAL_ENV="dbal/sqlite/file" TEST_ARGS="--group views"
    - DRUDBAL_ENV="dbal/sqlite/memory" TEST_ARGS="--group Database,Installer,Cache,Config,Entity,Field"
    ##- DRUDBAL_ENV="dbal/oci8" TEST_ARGS="--group Database"
    ##- DRUDBAL_ENV="dbal/oci8" TEST_ARGS="--group Installer,Cache,Config"
    ##- DRUDBAL_ENV="dbal/oci8" TEST_ARGS="--group views --testsuite kernel"

matrix:
  fast_finish: true
  allow_failures:
    - env: DRUDBAL_ENV="dbal/sqlite/file" TEST_ARGS="--group file"
    - env: DRUDBAL_ENV="dbal/sqlite/memory" TEST_ARGS="--group Database,Installer,Cache,Config,Entity,Field"
    - env: DRUDBAL_ENV="dbal/oci8" TEST_ARGS="--group Database"
    - env: DRUDBAL_ENV="dbal/oci8" TEST_ARGS="--group Installer,Cache,Config"
    - env: DRUDBAL_ENV="dbal/oci8" TEST_ARGS="--group views --testsuite kernel"

cache:
  directories:
    #- $DRUPAL_STAGING_DIR
    - $ORACLE_DOWNLOAD_DIR

services:
  - mysql

mysql:
  database: drudbal
  username: root
  encoding: utf8

before_install:
  # Set variables.
  - |
      if [[ "$DRUDBAL_ENV" == "mysql" ]]; then
        export SIMPLETEST_DB="mysql://root:@$HOST_ADDR/drudbal#drudbal_"

      elif [[ "$DRUDBAL_ENV" == "dbal/mysql" ]]; then
        export DBAL_URL="mysql://root:@$HOST_ADDR/drudbal"
        export SIMPLETEST_DB="dbal://root:@$HOST_ADDR/drudbal?dbal_driver=pdo_mysql"

      elif [[ "$DRUDBAL_ENV" == "dbal/mysqli" ]]; then
        export DBAL_URL="mysqli://root:@$HOST_ADDR/drudbal"
        export SIMPLETEST_DB="dbal://root:@$HOST_ADDR/drudbal?dbal_driver=mysqli"

      elif [[ "$DRUDBAL_ENV" == "sqlite" ]]; then
        export SIMPLETEST_DB="sqlite://localhost/sites/default/files/.ht.sqlite"

      elif [[ "$DRUDBAL_ENV" == "dbal/sqlite/file" ]]; then
        export DBAL_URL="sqlite:///$DRUPAL_PATH/sqlite-drudbal"
        export SIMPLETEST_DB="dbal://localhost/$DRUPAL_PATH/sqlite-drudbal?dbal_driver=pdo_sqlite"

      elif [[ "$DRUDBAL_ENV" == "dbal/sqlite/memory" ]]; then
        export DBAL_URL="sqlite:///:memory:"
        export SIMPLETEST_DB="dbal://localhost/:memory:?dbal_driver=pdo_sqlite"

      elif [[ "$DRUDBAL_ENV" == "dbal/oci8" ]]; then
        export DBAL_URL="oci8://ORAROOT:DRUDBAL@$HOST_ADDR:1521/XE"
        export SIMPLETEST_DB="dbal://ORAROOT:DRUDBAL@$HOST_ADDR:1521/XE?dbal_driver=oci8"

      fi

  # Get Oracle XE.
  - |
      if [[ "$DRUDBAL_ENV" == "dbal/oci8" ]]; then
        export ORACLE_COOKIE=sqldev
        export ORACLE_FILE=oracle11g/xe/$ORACLE_BASEFILE
        export ORACLE_HOME=/u01/app/oracle/product/11.2.0/xe
        export ORACLE_SID=XE
        wget 'https://github.com/cbandy/travis-oracle/archive/v2.0.3.tar.gz'
        mkdir -p .travis/oracle
        tar x -C .travis/oracle --strip-components=1 -f v2.0.3.tar.gz
        if [[ ! -f $ORACLE_DOWNLOAD_DIR/$ORACLE_BASEFILE ]]; then
          .travis/oracle/download.sh
          cp .travis/oracle/$ORACLE_BASEFILE $ORACLE_DOWNLOAD_DIR
        fi
        if [[ ! -f .travis/oracle/$ORACLE_BASEFILE ]]; then
          cp $ORACLE_DOWNLOAD_DIR/$ORACLE_BASEFILE .travis/oracle/
        fi
        .travis/oracle/install.sh
        chmod 777 $HOME/build/mondrake/drudbal/tests/travis_ci/$DRUDBAL_ENV/oracle_user.sh
        $HOME/build/mondrake/drudbal/tests/travis_ci/$DRUDBAL_ENV/oracle_user.sh
        # Install Oci8 extension for PHP.
        echo $ORACLE_HOME | pecl install oci8
      fi

  # Remove XDebug.
  - phpenv config-rm xdebug.ini || true
  # Add APCu extension.
  - echo "extension = apcu.so" >> ~/.phpenv/versions/$(phpenv version-name)/etc/php.ini
  - echo "apc.enable_cli=1" >> ~/.phpenv/versions/$(phpenv version-name)/etc/php.ini

  # Create the test db.
  - mysql -e 'CREATE DATABASE IF NOT EXISTS drudbal;'

  # Stage Drupal core to get dependencies.
  - |
      if [[ ! -f $DRUPAL_STAGING_DIR/index.php ]]; then
        git clone --depth=5 --branch=8.9.x http://git.drupal.org/project/drupal.git $DRUPAL_STAGING_DIR
        cd $DRUPAL_STAGING_DIR
        composer install --no-progress --no-suggest
        # Get Drupal Console
        composer require "drupal/console:^1.9.1" --no-progress --no-suggest
        composer update doctrine/common phpunit/phpunit phpspec/prophecy --with-dependencies --no-progress --no-suggest
        # Get Doctrine DBAL
        composer require "mondrake/drudbal:dev-master" --no-progress --no-suggest
      fi

  # Copy staged Drupal core to running path.
  - mkdir -p $DRUPAL_PATH
  - cp -r $DRUPAL_STAGING_DIR/. $DRUPAL_PATH
  - cd $DRUPAL_PATH

  # Apply Drupal core patches.
  # [#2867788] Log::findCaller fails to report the correct caller function with non-core drivers.
  - curl https://www.drupal.org/files/issues/2019-05-28/2867788-53.patch | git apply
  # [#2871374] SelectTest::testVulnerableComment fails when driver overrides Select::__toString
  - curl https://www.drupal.org/files/issues/2018-07-25/2871374-6.patch | git apply
  # [#2874499] Test failures when db driver is set to not support transactions
  #- curl https://www.drupal.org/files/issues/2018-08-23/2874499-12-transaction-enabled.patch | git apply
  # [#2657888] Add Date function support in DTBNG
  - curl https://www.drupal.org/files/issues/2657888-18.patch | git apply
  # [#2912973] Mismatching call to databaseType() in LangcodeToAsciiUpdateTest
  - curl https://www.drupal.org/files/issues/2912973-2.patch | git apply
  # [#2992274] Installer tests fail if contrib driver hides database credentials form fields
  - curl https://www.drupal.org/files/issues/2019-04-02/2992274-5.patch | git apply
<<<<<<< HEAD
  # PHP 7.4 patch
  - curl https://www.drupal.org/files/issues/2019-10-23/3086374-3-79.patch | git apply -v
=======
>>>>>>> 259370a1

install:
  # Copy the cloned repo to the libraries/drudbal directory, overriding the
  # composer install.
  - rm -rf $DRUPAL_PATH/libraries/drudbal
  - cp -r $HOME/build/mondrake/drudbal $DRUPAL_PATH/libraries/drudbal

  # Patch DBAL for Oracle createSchema fixes https://github.com/doctrine/dbal/pull/2766
  - |
      if [[ "$DRUDBAL_ENV" == "dbal/oci8" ]]; then
        cd $DRUPAL_PATH/vendor/doctrine/dbal
        patch -p1 < $DRUPAL_PATH/libraries/drudbal/tests/travis_ci/$DRUDBAL_ENV/dbal.patch
      fi

  # Create a directory for the driver, and symlink it to the module's one.
  - mkdir -p $DRUPAL_PATH/drivers/lib/Drupal/Driver/Database/
  - cd $DRUPAL_PATH/drivers/lib/Drupal/Driver/Database/
  - ln -s $DRUPAL_PATH/libraries/drudbal/lib dbal

  # Patch tests for debugging if necessary.
  - cd $DRUPAL_PATH
  - if [[ -f $DRUPAL_PATH/libraries/drudbal/tests/travis_ci/$DRUDBAL_ENV/test_debug.patch ]]; then git apply -v $DRUPAL_PATH/libraries/drudbal/tests/travis_ci/$DRUDBAL_ENV/test_debug.patch; fi

  # Install Drupal.
  - cd $DRUPAL_PATH/core
  - drupal site:install minimal $SIMPLETEST_DB --no-interaction

  # Get a webserver running.
  - drupal server $HOST_ADDR:$HTTP_PORT &
  - sleep 4s

  # Post install tasks.
  - drupal site:status || true

script:
  # Only run selected tests to avoid Travis timeout.
  - $DRUPAL_PATH/vendor/bin/phpunit $TEST_ARGS

after_script:
  - cd $DRUPAL_PATH/libraries/drudbal
  - $DRUPAL_PATH/vendor/bin/phpcs

notifications:
  email:
    on_success: never
    on_failure: always<|MERGE_RESOLUTION|>--- conflicted
+++ resolved
@@ -171,11 +171,8 @@
   - curl https://www.drupal.org/files/issues/2912973-2.patch | git apply
   # [#2992274] Installer tests fail if contrib driver hides database credentials form fields
   - curl https://www.drupal.org/files/issues/2019-04-02/2992274-5.patch | git apply
-<<<<<<< HEAD
   # PHP 7.4 patch
-  - curl https://www.drupal.org/files/issues/2019-10-23/3086374-3-79.patch | git apply -v
-=======
->>>>>>> 259370a1
+  - curl https://www.drupal.org/files/issues/2019-11-05/3086374-139.patch | git apply -v
 
 install:
   # Copy the cloned repo to the libraries/drudbal directory, overriding the
